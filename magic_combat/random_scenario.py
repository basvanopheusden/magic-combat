--- conflicted
+++ resolved
@@ -468,26 +468,5 @@
                 max_iterations,
                 unique_optimal,
             )
-<<<<<<< HEAD
-        except (ValueError, RuntimeError):
-            continue
-=======
         except (IllegalBlockError, InvalidBlockScenarioError):
-            continue
-
-        start_state = copy.deepcopy(state)
-        for atk in attackers:
-            atk.blocked_by.clear()
-        for blk in blockers:
-            blk.blocking = None
-        return (
-            start_state,
-            attackers,
-            blockers,
-            provoke_map,
-            mentor_map,
-            optimal_assignment,
-            simple_assignment,
-            combat_value,
-        )
->>>>>>> e2c39d9c
+            continue