"""Game state representation for the combat simulator."""

from __future__ import annotations

from dataclasses import dataclass
from dataclasses import field

from magic_combat.constants import DEFAULT_STARTING_LIFE
from magic_combat.constants import POISON_LOSS_THRESHOLD

from .creature import CombatCreature
from .text_utils import summarize_creature
from .utils import check_non_negative


@dataclass
class PlayerState:
    """State for a single player."""

    life: int
    creatures: list[CombatCreature]
    poison: int = 0

    def __post_init__(self) -> None:
        check_non_negative(self.life, "life")
        check_non_negative(self.poison, "poison")

    def __str__(self) -> str:
        """Return a readable summary of the player's state."""
        lines = [f"Life: {self.life}", f"Poison: {self.poison}"]
        if self.creatures:
            lines.append("Creatures:")
            for creature in self.creatures:
                lines.append(f"  - {summarize_creature(creature)}")
        else:
            lines.append("Creatures: None")
        return "\n".join(lines)


@dataclass
class GameState:
    """Overall game state tracking both players."""

    players: dict[str, PlayerState] = field(default_factory=dict[str, PlayerState])

    def __str__(self) -> str:
        """Return a readable summary of all players."""
        lines: list[str] = []
        for label, state in self.players.items():
            lines.append(f"Player {label}:")
            for line in str(state).splitlines():
                lines.append(f"  {line}")
        return "\n".join(lines)

<<<<<<< HEAD
    def ensure_player_state(self, player: str) -> PlayerState:
        """Return existing :class:`PlayerState` for ``player`` or create one."""

        return self.players.setdefault(
            player,
            PlayerState(life=DEFAULT_STARTING_LIFE, creatures=[], poison=0),
        )

=======
    def reset_block_assignments(self) -> None:
        """Clear ``blocked_by`` and ``blocking`` fields on all combatants."""
>>>>>>> 6b7461f9

        for attacker in self.players["A"].creatures:
            attacker.blocked_by.clear()
        for blocker in self.players["B"].creatures:
            blocker.blocking = None

    def has_player_lost(self, player: str) -> bool:
        """Return ``True`` if ``player`` has lost the game."""
        ps = self.players.get(player)
        if ps is None:
            return False
        return ps.life <= 0 or ps.poison >= POISON_LOSS_THRESHOLD<|MERGE_RESOLUTION|>--- conflicted
+++ resolved
@@ -52,7 +52,6 @@
                 lines.append(f"  {line}")
         return "\n".join(lines)
 
-<<<<<<< HEAD
     def ensure_player_state(self, player: str) -> PlayerState:
         """Return existing :class:`PlayerState` for ``player`` or create one."""
 
@@ -61,10 +60,8 @@
             PlayerState(life=DEFAULT_STARTING_LIFE, creatures=[], poison=0),
         )
 
-=======
     def reset_block_assignments(self) -> None:
         """Clear ``blocked_by`` and ``blocking`` fields on all combatants."""
->>>>>>> 6b7461f9
 
         for attacker in self.players["A"].creatures:
             attacker.blocked_by.clear()
