"""Utilities for generating random creatures based on card statistics."""

from __future__ import annotations

import random
from collections import Counter, defaultdict
from typing import Iterable, Dict, Tuple

import numpy as np

from .creature import CombatCreature, Color
from .scryfall_loader import cards_to_creatures
from .abilities import BOOL_ATTRIBUTES as _BOOL_ABILITIES, INT_ATTRIBUTES as _INT_ABILITIES

<<<<<<< HEAD
=======
# Probability thresholds for assigning +1/+1 or -1/-1 counters
PLUS1_PROB = 0.1
MINUS1_PROB = 0.2

# Default probability used when randomly tapping creatures
DEFAULT_TAP_PROB = 0.3

__all__ = [
    "PLUS1_PROB",
    "MINUS1_PROB",
    "DEFAULT_TAP_PROB",
    "compute_card_statistics",
    "generate_random_creature",
    "assign_random_counters",
    "assign_random_tapped",
]
>>>>>>> 1061630b

def compute_card_statistics(cards: Iterable[dict]) -> Dict[str, object]:
    """Return first and second order statistics for ``cards``.

    The returned mapping contains the mean and standard deviation of power and
    toughness along with the observed probability of each ability and pairwise
    ability co-occurrences.
    """

    creatures = cards_to_creatures(cards, "A")
    powers: list[int] = []
    toughnesses: list[int] = []
    ability_counts: Counter[str] = Counter()
    pair_counts: Dict[str, Counter[str]] = defaultdict(Counter)

    for cr in creatures:
        powers.append(cr.power)
        toughnesses.append(cr.toughness)
        present = []
        for attr in _BOOL_ABILITIES:
            if getattr(cr, attr, False):
                present.append(attr)
        for attr in _INT_ABILITIES:
            if getattr(cr, attr, 0):
                present.append(attr)
        if cr.protection_colors:
            present.append("protection")
        ability_counts.update(present)
        for i, a in enumerate(present):
            for b in present[i + 1 :]:
                pair = tuple(sorted((a, b)))
                pair_counts[pair[0]][pair[1]] += 1
                pair_counts[pair[1]][pair[0]] += 1

    total = len(creatures) or 1
    ability_prob = {a: ability_counts[a] / total for a in ability_counts}
    pair_prob: Dict[Tuple[str, str], float] = {}
    for a, inner in pair_counts.items():
        for b, count in inner.items():
            pair_prob[(a, b)] = count / total

    stats = {
        "power_mean": float(np.mean(powers) if powers else 0.0),
        "power_std": float(np.std(powers) if powers else 1.0),
        "toughness_mean": float(np.mean(toughnesses) if toughnesses else 0.0),
        "toughness_std": float(np.std(toughnesses) if toughnesses else 1.0),
        "ability_prob": ability_prob,
        "pair_prob": pair_prob,
    }
    return stats


def _conditional_probability(a: str, b: str, stats: Dict[str, object]) -> float:
    pair_prob = stats["pair_prob"].get((min(a, b), max(a, b)), 0.0)
    base = stats["ability_prob"].get(a, 0.0)
    if base <= 0:
        return 0.0
    return min(1.0, pair_prob / base)


def generate_random_creature(
    stats: Dict[str, object], controller: str = "A", name: str | None = None
) -> CombatCreature:
    """Generate a random creature matching the provided statistics."""

    if name is None:
        name = f"Generated {random.randint(1, 9999)}"

    mean_p = stats.get("power_mean", 0.0)
    std_p = stats.get("power_std", 1.0)
    mean_t = stats.get("toughness_mean", 0.0)
    std_t = stats.get("toughness_std", 1.0)

    power = max(0, int(round(random.gauss(mean_p, std_p))))
    toughness = max(1, int(round(random.gauss(mean_t, std_t))))

    chosen: set[str] = set()
    abilities = list(stats.get("ability_prob", {}).keys())
    random.shuffle(abilities)
    for a in abilities:
        if random.random() < stats["ability_prob"].get(a, 0.0):
            chosen.add(a)
            for b in abilities:
                if b != a and b not in chosen:
                    cond = _conditional_probability(a, b, stats)
                    if cond and random.random() < cond:
                        chosen.add(b)

    kwargs: Dict[str, object] = {
        "name": name,
        "power": power,
        "toughness": toughness,
        "controller": controller,
    }
    for ability in chosen:
        if ability in _BOOL_ABILITIES:
            kwargs[ability] = True
        elif ability in _INT_ABILITIES:
            kwargs[ability] = 1
        elif ability == "protection":
            kwargs["protection_colors"] = {random.choice(list(Color))}
    return CombatCreature(**kwargs)



def assign_random_counters(creatures: Iterable[CombatCreature], *, rng: random.Random | None = None) -> None:
    """Add random +1/+1 or -1/-1 counters to ``creatures``.

    A creature receives at most one kind of counter and never enough -1/-1
    counters to reduce its toughness below zero.
    """
    rng = rng or random
    for cr in creatures:
        roll = rng.random()
        if roll < PLUS1_PROB:
            cr.plus1_counters = rng.randint(1, 2)
        elif roll < MINUS1_PROB:
            max_minus = min(2, cr.toughness)
            if max_minus > 0:
                cr.minus1_counters = rng.randint(1, max_minus)


def assign_random_tapped(
    creatures: Iterable[CombatCreature], *, rng: random.Random | None = None, prob: float = DEFAULT_TAP_PROB
) -> None:
    """Randomly tap creatures without vigilance.

    CR 302.2 states that tapped creatures can't attack or block. Vigilance
    (CR 702.21b) keeps a creature from tapping when it attacks, so vigilant
    defenders remain untapped here.
    """

    rng = rng or random
    for cr in creatures:
        if cr.vigilance:
            cr.tapped = False
        elif rng.random() < prob:
            cr.tapped = True<|MERGE_RESOLUTION|>--- conflicted
+++ resolved
@@ -12,8 +12,6 @@
 from .scryfall_loader import cards_to_creatures
 from .abilities import BOOL_ATTRIBUTES as _BOOL_ABILITIES, INT_ATTRIBUTES as _INT_ABILITIES
 
-<<<<<<< HEAD
-=======
 # Probability thresholds for assigning +1/+1 or -1/-1 counters
 PLUS1_PROB = 0.1
 MINUS1_PROB = 0.2
@@ -30,7 +28,6 @@
     "assign_random_counters",
     "assign_random_tapped",
 ]
->>>>>>> 1061630b
 
 def compute_card_statistics(cards: Iterable[dict]) -> Dict[str, object]:
     """Return first and second order statistics for ``cards``.
