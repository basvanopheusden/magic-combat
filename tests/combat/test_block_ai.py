import time

import pytest

from magic_combat import Color
from magic_combat import CombatCreature
from magic_combat import CombatSimulator
from magic_combat import GameState
from magic_combat import PlayerState
from magic_combat import decide_optimal_blocks
from magic_combat.constants import DEFAULT_STARTING_LIFE


def test_optimal_ai_respects_provoke():
    """CR 702.40a: Provoke requires the chosen creature to block if able."""
    atk = CombatCreature("Taunter", 2, 2, "A", provoke=True)
    blk = CombatCreature("Guard", 2, 2, "B")
    state = GameState(
        players={
            "A": PlayerState(life=20, creatures=[atk]),
            "B": PlayerState(life=20, creatures=[blk]),
        }
    )
    decide_optimal_blocks(game_state=state, provoke_map={atk: blk})
    sim = CombatSimulator([atk], [blk], game_state=state, provoke_map={atk: blk})
    sim.validate_blocking()
    assert blk.blocking is atk
    assert atk.blocked_by == [blk]


def test_optimal_ai_provoke_untaps_tapped_blocker():
    """CR 702.39a: Provoke untaps the target before it blocks."""
    atk = CombatCreature("Needler", 1, 1, "A", provoke=True)
    blk = CombatCreature("Sentry", 2, 2, "B", tapped=True)
    state = GameState(
        players={
            "A": PlayerState(life=20, creatures=[atk]),
            "B": PlayerState(life=20, creatures=[blk]),
        }
    )
    blk.tapped = False
    decide_optimal_blocks(game_state=state, provoke_map={atk: blk})
    sim = CombatSimulator([atk], [blk], game_state=state, provoke_map={atk: blk})
    sim.validate_blocking()
    assert blk.blocking is atk


<<<<<<< HEAD
def test_optimal_ai_respects_multiple_provoke():
    """CR 702.40a: Each provoked creature must block its chosen attacker."""
    atk1 = CombatCreature("Taunter1", 2, 2, "A", provoke=True)
    atk2 = CombatCreature("Taunter2", 3, 3, "A", provoke=True)
    blk1 = CombatCreature("Guard1", 2, 2, "B")
    blk2 = CombatCreature("Guard2", 3, 3, "B")
=======
def test_optimal_ai_blocks_provoke_target_favorably():
    """CR 702.40a: Provoke forces a creature to block if able."""
    atk1 = CombatCreature("Taunter", 2, 2, "A", provoke=True)
    atk2 = CombatCreature("Brute", 4, 4, "A")
    blk1 = CombatCreature("Guard1", 2, 2, "B")
    blk2 = CombatCreature("Guard2", 4, 4, "B")
>>>>>>> a82e97f5
    state = GameState(
        players={
            "A": PlayerState(life=20, creatures=[atk1, atk2]),
            "B": PlayerState(life=20, creatures=[blk1, blk2]),
        }
    )
<<<<<<< HEAD
    provoke_map = {atk1: blk1, atk2: blk2}
    decide_optimal_blocks(game_state=state, provoke_map=provoke_map)
    sim = CombatSimulator(
        [atk1, atk2], [blk1, blk2], game_state=state, provoke_map=provoke_map
    )
    sim.validate_blocking()
=======
    decide_optimal_blocks(game_state=state, provoke_map={atk1: blk1})
>>>>>>> a82e97f5
    assert blk1.blocking is atk1
    assert blk2.blocking is atk2


def test_ai_blocks_to_prevent_lethal():
    """CR 104.3a: A player with 0 or less life loses the game."""
    atk = CombatCreature("Ogre", 3, 3, "A")
    blk = CombatCreature("Guard", 1, 1, "B")
    state = GameState(
        players={
            "A": PlayerState(life=DEFAULT_STARTING_LIFE, creatures=[atk]),
            "B": PlayerState(life=2, creatures=[blk]),
        }
    )
    decide_optimal_blocks(game_state=state)
    assert blk.blocking is atk
    assert atk.blocked_by == [blk]
    sim = CombatSimulator([atk], [blk], game_state=state)
    result = sim.simulate()
    assert result.damage_to_players.get("B", 0) == 0


def test_ai_prefers_best_value_trade():
    """CR 509.1a: The defending player chooses how creatures block."""
    a1 = CombatCreature("Giant", 5, 5, "A")
    a2 = CombatCreature("Goblin", 2, 2, "A")
    b1 = CombatCreature("Knight", 3, 3, "B")
    b2 = CombatCreature("Soldier", 2, 2, "B")
    state = GameState(
        players={
            "A": PlayerState(life=DEFAULT_STARTING_LIFE, creatures=[a1, a2]),
            "B": PlayerState(life=DEFAULT_STARTING_LIFE, creatures=[b1, b2]),
        }
    )
    decide_optimal_blocks(game_state=state)
    # The heuristic keeps the Soldier back and has Knight trade with Goblin
    assert b2.blocking is None
    assert b1.blocking is a2
    assert a1.blocked_by == []
    assert a2.blocked_by == [b1]
    sim = CombatSimulator([a1, a2], [b1, b2], game_state=state)
    result = sim.simulate()
    # Only the Goblin should die
    dead = {c.name for c in result.creatures_destroyed}
    assert dead == {"Goblin"}


def test_ai_saves_creature_when_blocking_is_bad():
    """CR 509.1a: The defending player may choose not to block."""
    atk = CombatCreature("Brute", 3, 3, "A")
    blk = CombatCreature("Squire", 2, 2, "B")
    state = GameState(
        players={
            "A": PlayerState(life=DEFAULT_STARTING_LIFE, creatures=[atk]),
            "B": PlayerState(life=10, creatures=[blk]),
        }
    )
    decide_optimal_blocks(game_state=state)
    assert blk.blocking is None


def test_ai_chump_block_to_prevent_lethal():
    """CR 104.3a: A player with 0 or less life loses the game."""
    atk = CombatCreature("Giant", 6, 6, "A")
    blk = CombatCreature("Peasant", 1, 1, "B")
    state = GameState(
        players={
            "A": PlayerState(life=DEFAULT_STARTING_LIFE, creatures=[atk]),
            "B": PlayerState(life=5, creatures=[blk]),
        }
    )
    decide_optimal_blocks(game_state=state)
    assert blk.blocking is atk


def test_ai_selects_correct_blocker_with_multiple_attackers():
    """CR 509.1a: The defending player chooses how creatures block."""
    a1 = CombatCreature("Orc", 4, 4, "A")
    a2 = CombatCreature("Ogre", 3, 3, "A")
    blk = CombatCreature("Guard", 4, 4, "B")
    state = GameState(
        players={
            "A": PlayerState(life=DEFAULT_STARTING_LIFE, creatures=[a1, a2]),
            "B": PlayerState(life=DEFAULT_STARTING_LIFE, creatures=[blk]),
        }
    )
    decide_optimal_blocks(game_state=state)
    assert blk.blocking is a2


def test_ai_double_blocks_big_attacker_to_kill():
    """CR 509.1a: The defending player can assign multiple blockers."""
    atk = CombatCreature("Colossus", 5, 5, "A")
    b1 = CombatCreature("Soldier1", 3, 3, "B")
    b2 = CombatCreature("Soldier2", 3, 3, "B")
    state = GameState(
        players={
            "A": PlayerState(life=DEFAULT_STARTING_LIFE, creatures=[atk]),
            "B": PlayerState(life=DEFAULT_STARTING_LIFE, creatures=[b1, b2]),
        }
    )
    decide_optimal_blocks(game_state=state)
    assert b1.blocking is atk and b2.blocking is atk


def test_ai_double_blocks_first_striker():
    """CR 702.7b: Creatures with first strike deal damage before others."""
    atk1 = CombatCreature("First", 2, 2, "A", first_strike=True)
    atk2 = CombatCreature("Vanilla", 2, 2, "A")
    b1 = CombatCreature("Block1", 2, 2, "B")
    b2 = CombatCreature("Block2", 2, 2, "B")
    state = GameState(
        players={
            "A": PlayerState(life=DEFAULT_STARTING_LIFE, creatures=[atk1, atk2]),
            "B": PlayerState(life=DEFAULT_STARTING_LIFE, creatures=[b1, b2]),
        }
    )
    decide_optimal_blocks(game_state=state)
    assert b1.blocking is atk1 and b2.blocking is atk1


def test_ai_blocks_trample_to_prevent_lethal():
    """CR 702.19b: Trample damage exceeding blockers is dealt to the player."""
    atk = CombatCreature("Crusher", 5, 5, "A", trample=True)
    blk = CombatCreature("Wall", 5, 5, "B")
    state = GameState(
        players={
            "A": PlayerState(life=DEFAULT_STARTING_LIFE, creatures=[atk]),
            "B": PlayerState(life=4, creatures=[blk]),
        }
    )
    decide_optimal_blocks(game_state=state)
    assert blk.blocking is atk


def test_ai_blocks_trample_with_two_when_needed():
    """CR 702.19b: Multiple blockers can absorb trampler damage."""
    atk = CombatCreature("Behemoth", 6, 6, "A", trample=True)
    b1 = CombatCreature("Guard1", 4, 4, "B")
    b2 = CombatCreature("Guard2", 2, 2, "B")
    state = GameState(
        players={
            "A": PlayerState(life=DEFAULT_STARTING_LIFE, creatures=[atk]),
            "B": PlayerState(life=1, creatures=[b1, b2]),
        }
    )
    decide_optimal_blocks(game_state=state)
    assert b1.blocking is atk and b2.blocking is atk


def test_ai_blocks_menace_with_two_blockers():
    """CR 702.110b: A creature with menace must be blocked by two or more creatures."""
    atk = CombatCreature("Scary", 3, 3, "A", menace=True)
    b1 = CombatCreature("B1", 2, 2, "B")
    b2 = CombatCreature("B2", 2, 2, "B")
    state = GameState(
        players={
            "A": PlayerState(life=DEFAULT_STARTING_LIFE, creatures=[atk]),
            "B": PlayerState(life=DEFAULT_STARTING_LIFE, creatures=[b1, b2]),
        }
    )
    decide_optimal_blocks(game_state=state)
    assert b1.blocking is atk and b2.blocking is atk


def test_optimal_ai_ignores_provoke_with_single_blocker():
    """CR 702.40a & 702.110b: Provoke doesn't force a block if menace can't be satisfied."""
    atk = CombatCreature("Tunnel Rogue", 2, 2, "A", menace=True, provoke=True)
    blk = CombatCreature("Goblin", 2, 2, "B")
    state = GameState(
        players={
            "A": PlayerState(life=DEFAULT_STARTING_LIFE, creatures=[atk]),
            "B": PlayerState(life=DEFAULT_STARTING_LIFE, creatures=[blk]),
        }
    )
    decide_optimal_blocks(game_state=state, provoke_map={atk: blk})
    assert blk.blocking is None


def test_ai_blocks_fear_with_correct_color():
    """CR 702.36a: Fear restricts blocking to black or artifact creatures."""
    atk = CombatCreature("Shade", 2, 2, "A", fear=True)
    w = CombatCreature("White", 2, 2, "B", colors={Color.WHITE})
    blk = CombatCreature("Black", 2, 2, "B", colors={Color.BLACK})
    state = GameState(
        players={
            "A": PlayerState(life=DEFAULT_STARTING_LIFE, creatures=[atk]),
            "B": PlayerState(life=DEFAULT_STARTING_LIFE, creatures=[w, blk]),
        }
    )
    decide_optimal_blocks(game_state=state)
    assert w.blocking is None and blk.blocking is atk


def test_ai_blocks_infect_when_poison_would_be_lethal():
    """CR 104.3c: A player with ten or more poison counters loses the game."""
    atk = CombatCreature("Infecter", 1, 1, "A", infect=True)
    big = CombatCreature("Brute", 4, 4, "A")
    blk = CombatCreature("Guard", 4, 4, "B")
    state = GameState(
        players={
            "A": PlayerState(life=DEFAULT_STARTING_LIFE, creatures=[atk, big]),
            "B": PlayerState(life=10, creatures=[blk], poison=9),
        }
    )
    decide_optimal_blocks(game_state=state)
    assert blk.blocking is atk


def test_ai_blocks_flying_with_reach_creature():
    """CR 702.9b: A creature with reach can block creatures with flying."""
    flyer = CombatCreature("Hawk", 2, 2, "A", flying=True)
    ground = CombatCreature("Bear", 2, 2, "A")
    reacher = CombatCreature("Archer", 1, 3, "B", reach=True)
    state = GameState(
        players={
            "A": PlayerState(life=DEFAULT_STARTING_LIFE, creatures=[flyer, ground]),
            "B": PlayerState(life=DEFAULT_STARTING_LIFE, creatures=[reacher]),
        }
    )
    decide_optimal_blocks(game_state=state)
    assert reacher.blocking is flyer


def test_ai_spreads_blocks_for_max_value():
    """CR 509.1a: The defending player chooses how creatures block."""
    a1 = CombatCreature("A1", 3, 3, "A")
    a2 = CombatCreature("A2", 2, 2, "A")
    b1 = CombatCreature("B1", 3, 3, "B")
    b2 = CombatCreature("B2", 2, 2, "B")
    b3 = CombatCreature("B3", 2, 2, "B")
    state = GameState(
        players={
            "A": PlayerState(life=DEFAULT_STARTING_LIFE, creatures=[a1, a2]),
            "B": PlayerState(life=DEFAULT_STARTING_LIFE, creatures=[b1, b2, b3]),
        }
    )
    decide_optimal_blocks(game_state=state)
    assert sum(blk.blocking is not None for blk in (b1, b2, b3)) >= 2


def test_ai_blocks_three_attackers_prioritize_biggest():
    """CR 509.1a: The defending player chooses how creatures block."""
    a1 = CombatCreature("Small", 1, 1, "A")
    a2 = CombatCreature("Medium", 3, 3, "A")
    a3 = CombatCreature("Large", 5, 5, "A")
    b1 = CombatCreature("Blocker1", 5, 5, "B")
    b2 = CombatCreature("Blocker2", 2, 2, "B")
    state = GameState(
        players={
            "A": PlayerState(life=DEFAULT_STARTING_LIFE, creatures=[a1, a2, a3]),
            "B": PlayerState(life=DEFAULT_STARTING_LIFE, creatures=[b1, b2]),
        }
    )
    decide_optimal_blocks(game_state=state)
    assert b1.blocking is a2 and b2.blocking is a1


def test_ai_blocks_to_minimize_life_loss():
    """CR 509.1a: The defending player chooses how creatures block."""
    a1 = CombatCreature("Heavy", 4, 4, "A")
    a2 = CombatCreature("Light", 1, 1, "A")
    blk = CombatCreature("Wall", 4, 4, "B")
    state = GameState(
        players={
            "A": PlayerState(life=DEFAULT_STARTING_LIFE, creatures=[a1, a2]),
            "B": PlayerState(life=5, creatures=[blk]),
        }
    )
    decide_optimal_blocks(game_state=state)
    assert blk.blocking is a2


def test_ai_no_block_when_survival_and_bad_trade():
    """CR 509.1a: Blocking is optional."""
    atk = CombatCreature("Brute", 4, 4, "A")
    blk = CombatCreature("Weakling", 1, 1, "B")
    state = GameState(
        players={
            "A": PlayerState(life=DEFAULT_STARTING_LIFE, creatures=[atk]),
            "B": PlayerState(life=10, creatures=[blk]),
        }
    )
    decide_optimal_blocks(game_state=state)
    assert blk.blocking is None


def test_ai_blocks_lifelink_attacker_to_stop_gain():
    """CR 702.15a: Lifelink causes its controller to gain that much life."""
    atk = CombatCreature("Priest", 2, 2, "A", lifelink=True)
    blk = CombatCreature("Bear", 2, 2, "B")
    state = GameState(
        players={
            "A": PlayerState(life=DEFAULT_STARTING_LIFE, creatures=[atk]),
            "B": PlayerState(life=DEFAULT_STARTING_LIFE, creatures=[blk]),
        }
    )
    decide_optimal_blocks(game_state=state)
    assert blk.blocking is atk


def test_ai_deterministic_tiebreaker():
    """CR 509.1a: With equal outcomes, the choice should be deterministic."""
    a1 = CombatCreature("A1", 2, 2, "A")
    a2 = CombatCreature("A2", 2, 2, "A")
    b1 = CombatCreature("B1", 2, 2, "B")
    b2 = CombatCreature("B2", 2, 2, "B")
    state = GameState(
        players={
            "A": PlayerState(life=DEFAULT_STARTING_LIFE, creatures=[a1, a2]),
            "B": PlayerState(life=DEFAULT_STARTING_LIFE, creatures=[b1, b2]),
        }
    )
    decide_optimal_blocks(game_state=state)
    assert (b1.blocking, b2.blocking) == (a1, a2)


def test_ai_blocks_creature_with_first_strike_over_vanilla():
    """CR 702.7b: First strike makes that attacker more dangerous."""
    a1 = CombatCreature("First", 2, 2, "A", first_strike=True)
    a2 = CombatCreature("Vanilla", 2, 2, "A")
    blk = CombatCreature("Guard", 2, 2, "B")
    state = GameState(
        players={
            "A": PlayerState(life=DEFAULT_STARTING_LIFE, creatures=[a1, a2]),
            "B": PlayerState(life=DEFAULT_STARTING_LIFE, creatures=[blk]),
        }
    )
    decide_optimal_blocks(game_state=state)
    assert blk.blocking is a2


def test_ai_prefers_blocking_to_kill_more_mana():
    """CR 509.1a: The defending player chooses how creatures block."""
    a1 = CombatCreature("A1", 4, 4, "A", mana_cost="{6}")
    a2 = CombatCreature("A2", 2, 2, "A", mana_cost="{2}")
    b1 = CombatCreature("B1", 4, 4, "B", mana_cost="{5}")
    b2 = CombatCreature("B2", 4, 4, "B", mana_cost="{1}")
    state = GameState(
        players={
            "A": PlayerState(life=DEFAULT_STARTING_LIFE, creatures=[a1, a2]),
            "B": PlayerState(life=4, creatures=[b1, b2]),
        }
    )
    decide_optimal_blocks(game_state=state)
    assert b1.blocking is a2 and b2.blocking is a1


def test_iteration_limit_triggers():
    """CR 509.1a: The defending player chooses how creatures block."""
    atk = CombatCreature("Big", 5, 5, "A")
    b1 = CombatCreature("B1", 2, 2, "B")
    b2 = CombatCreature("B2", 2, 2, "B")
    state = GameState(
        players={
            "A": PlayerState(life=DEFAULT_STARTING_LIFE, creatures=[atk]),
            "B": PlayerState(life=DEFAULT_STARTING_LIFE, creatures=[b1, b2]),
        }
    )
    from magic_combat import IterationLimitError

    with pytest.raises(IterationLimitError):
        decide_optimal_blocks(game_state=state, max_iterations=1)


def test_iteration_limit_allows_fast_run():
    """CR 509.1a: The defending player chooses how creatures block."""
    a1 = CombatCreature("A1", 3, 3, "A")
    a2 = CombatCreature("A2", 3, 3, "A")
    b1 = CombatCreature("B1", 3, 3, "B")
    b2 = CombatCreature("B2", 3, 3, "B")
    state = GameState(
        players={
            "A": PlayerState(life=DEFAULT_STARTING_LIFE, creatures=[a1, a2]),
            "B": PlayerState(life=DEFAULT_STARTING_LIFE, creatures=[b1, b2]),
        }
    )
    start = time.perf_counter()
    decide_optimal_blocks(
        game_state=state,
        max_iterations=1000,
    )
    duration = time.perf_counter() - start
    assert duration < 2


def test_ai_optimal_count_ignores_tiebreaker():
    """CR 509.1a: The defending player chooses how creatures block."""
    a1 = CombatCreature("A1", 2, 2, "A")
    a2 = CombatCreature("A2", 2, 2, "A")
    b1 = CombatCreature("B1", 2, 2, "B")
    b2 = CombatCreature("B2", 2, 2, "B")
    state = GameState(
        players={
            "A": PlayerState(life=DEFAULT_STARTING_LIFE, creatures=[a1, a2]),
            "B": PlayerState(life=DEFAULT_STARTING_LIFE, creatures=[b1, b2]),
        }
    )
    assns, opt = decide_optimal_blocks(game_state=state, k=2)
    assert opt == 2
    assert len(assns) >= 2


def test_ai_ignores_tapped_blocker():
    """CR 509.1a: The chosen creatures must be untapped."""

    atk = CombatCreature("Bear", 2, 2, "A")
    blk = CombatCreature("Exhausted", 2, 2, "B", tapped=True)
    state = GameState(
        players={
            "A": PlayerState(life=20, creatures=[atk]),
            "B": PlayerState(life=1, creatures=[blk]),
        }
    )
    decide_optimal_blocks(game_state=state)
    assert blk.blocking is None


def test_ai_blocks_persist_when_free():
    """CR 702.77a & 509.1a: Optimal blocking kills a persist attacker if able."""
    atk = CombatCreature("Spirit", 2, 2, "A", persist=True)
    blk = CombatCreature("Giant", 3, 3, "B")
    state = GameState(
        players={
            "A": PlayerState(life=DEFAULT_STARTING_LIFE, creatures=[atk]),
            "B": PlayerState(life=DEFAULT_STARTING_LIFE, creatures=[blk]),
        }
    )
    decide_optimal_blocks(game_state=state)
    assert blk.blocking is atk


def test_ai_blocks_undying_when_free():
    """CR 702.92a & 509.1a: Optimal blocking kills an undying attacker if able."""
    atk = CombatCreature("Phoenix", 2, 2, "A", undying=True)
    blk = CombatCreature("Giant", 3, 3, "B")
    state = GameState(
        players={
            "A": PlayerState(life=DEFAULT_STARTING_LIFE, creatures=[atk]),
            "B": PlayerState(life=DEFAULT_STARTING_LIFE, creatures=[blk]),
        }
    )
    decide_optimal_blocks(game_state=state)
    assert blk.blocking is atk


def test_optimal_ai_accounts_for_mentor_map():
    """CR 702.134a: Mentor gives counters to a weaker attacker."""

    mentor = CombatCreature("Mentor", 2, 2, "A", mentor=True)
    pupil = CombatCreature("Pupil", 1, 1, "A")
    blk1 = CombatCreature("Blocker", 2, 2, "B")
    state1 = GameState(
        players={
            "A": PlayerState(life=DEFAULT_STARTING_LIFE, creatures=[mentor, pupil]),
            "B": PlayerState(life=DEFAULT_STARTING_LIFE, creatures=[blk1]),
        }
    )
    decide_optimal_blocks(game_state=state1)
    assert blk1.blocking is pupil

    mentor = CombatCreature("Mentor", 2, 2, "A", mentor=True)
    pupil = CombatCreature("Pupil", 1, 1, "A")
    blk2 = CombatCreature("Blocker", 2, 2, "B")
    state2 = GameState(
        players={
            "A": PlayerState(life=DEFAULT_STARTING_LIFE, creatures=[mentor, pupil]),
            "B": PlayerState(life=DEFAULT_STARTING_LIFE, creatures=[blk2]),
        }
    )
    decide_optimal_blocks(game_state=state2, mentor_map={mentor: pupil})
    assert blk2.blocking is mentor<|MERGE_RESOLUTION|>--- conflicted
+++ resolved
@@ -45,37 +45,33 @@
     assert blk.blocking is atk
 
 
-<<<<<<< HEAD
 def test_optimal_ai_respects_multiple_provoke():
     """CR 702.40a: Each provoked creature must block its chosen attacker."""
     atk1 = CombatCreature("Taunter1", 2, 2, "A", provoke=True)
     atk2 = CombatCreature("Taunter2", 3, 3, "A", provoke=True)
     blk1 = CombatCreature("Guard1", 2, 2, "B")
     blk2 = CombatCreature("Guard2", 3, 3, "B")
-=======
+    provoke_map = {atk1: blk1, atk2: blk2}
+    decide_optimal_blocks(game_state=state, provoke_map=provoke_map)
+    sim = CombatSimulator(
+        [atk1, atk2], [blk1, blk2], game_state=state, provoke_map=provoke_map
+    )
+    sim.validate_blocking()
+
+    
 def test_optimal_ai_blocks_provoke_target_favorably():
     """CR 702.40a: Provoke forces a creature to block if able."""
     atk1 = CombatCreature("Taunter", 2, 2, "A", provoke=True)
     atk2 = CombatCreature("Brute", 4, 4, "A")
     blk1 = CombatCreature("Guard1", 2, 2, "B")
     blk2 = CombatCreature("Guard2", 4, 4, "B")
->>>>>>> a82e97f5
     state = GameState(
         players={
             "A": PlayerState(life=20, creatures=[atk1, atk2]),
             "B": PlayerState(life=20, creatures=[blk1, blk2]),
         }
     )
-<<<<<<< HEAD
-    provoke_map = {atk1: blk1, atk2: blk2}
-    decide_optimal_blocks(game_state=state, provoke_map=provoke_map)
-    sim = CombatSimulator(
-        [atk1, atk2], [blk1, blk2], game_state=state, provoke_map=provoke_map
-    )
-    sim.validate_blocking()
-=======
     decide_optimal_blocks(game_state=state, provoke_map={atk1: blk1})
->>>>>>> a82e97f5
     assert blk1.blocking is atk1
     assert blk2.blocking is atk2
 
