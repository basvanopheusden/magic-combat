"""Custom exception types for the Magic Combat package."""


class MagicCombatError(Exception):
    """Base class for custom exceptions in this package."""


class UnparsableLLMOutputError(MagicCombatError):
    """Raised when language model output cannot be parsed."""


class IllegalBlockError(MagicCombatError, ValueError):
    """Raised when combat contains illegal blocking assignments."""


class InvalidBlockScenarioError(MagicCombatError):
    """Raised when generated block assignments are invalid or trivial."""


<<<<<<< HEAD
class IterationLimitError(MagicCombatError, RuntimeError):
    """Raised when a search exceeds the configured iteration limit."""
=======
class CardDataError(MagicCombatError, ValueError):
    """Raised when card data is missing or unusable."""
>>>>>>> 1289d324
<|MERGE_RESOLUTION|>--- conflicted
+++ resolved
@@ -17,10 +17,9 @@
     """Raised when generated block assignments are invalid or trivial."""
 
 
-<<<<<<< HEAD
 class IterationLimitError(MagicCombatError, RuntimeError):
     """Raised when a search exceeds the configured iteration limit."""
-=======
+
+
 class CardDataError(MagicCombatError, ValueError):
-    """Raised when card data is missing or unusable."""
->>>>>>> 1289d324
+    """Raised when card data is missing or unusable."""