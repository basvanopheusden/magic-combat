--- conflicted
+++ resolved
@@ -2,7 +2,6 @@
 from typing import List, Optional
 
 import openai
-<<<<<<< HEAD
 from magic_combat import (
     load_cards,
     compute_card_statistics,
@@ -11,10 +10,6 @@
     build_value_map,
 )
 from magic_combat.create_llm_prompt import create_llm_prompt, parse_block_assignments
-
-
-async def call_openai_model_single_prompt(prompt: str, client: openai.AsyncClient) -> str:
-=======
 from magic_combat.llm_cache import LLMCache
 
 
@@ -27,7 +22,6 @@
     seed: int = 0,
     cache: Optional[LLMCache] = None,
 ) -> str:
->>>>>>> 50041f99
     """
     Call the OpenAI model with a single prompt and return the response.
 
