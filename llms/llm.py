--- conflicted
+++ resolved
@@ -1,10 +1,7 @@
 import asyncio
-<<<<<<< HEAD
 from enum import Enum
-=======
 from typing import Awaitable
 from typing import Callable
->>>>>>> c7db5f43
 from typing import Optional
 
 import anthropic
@@ -34,6 +31,227 @@
         return 1.0
     return 0.2
 
+async def _call_model_cached(
+    prompt: str,
+    call: Callable[[], Awaitable[str]],
+    *,
+    model: str,
+    temperature: float,
+    seed: int,
+    cache: Optional[LLMCache],
+    semaphore: Optional[asyncio.Semaphore],
+) -> str:
+    """Return cached result for ``call`` if available."""
+
+    cached = cache.get(prompt, model, seed, temperature) if cache else None
+    if cached is not None:
+        short = prompt.splitlines()[0][:30]
+        print(f"Using cached LLM response for: {short}...")
+        return cached
+
+    async def _run() -> str:
+        return await call()
+
+    if semaphore is None:
+        text = await _run()
+    else:
+        async with semaphore:
+            text = await _run()
+
+    if cache is not None:
+        cache.add(prompt, model, seed, temperature, text)
+    return text
+
+
+async def _call_model(
+    prompts: list[str],
+    call_single: Callable[[str, Optional[asyncio.Semaphore]], Awaitable[str]],
+    concurrency: int | None,
+) -> list[str]:
+    semaphore = asyncio.Semaphore(concurrency) if concurrency else None
+    tasks = [call_single(prompt, semaphore) for prompt in prompts]
+    responses = await asyncio.gather(*tasks)
+    return list(responses)
+
+
+async def call_openai_model_single_prompt(
+    prompt: str,
+    client: openai.AsyncOpenAI,
+    *,
+    model: str = "gpt-4o",
+    temperature: float = 0.2,
+    seed: int = 0,
+    cache: Optional[LLMCache] = None,
+    semaphore: Optional[asyncio.Semaphore] = None,
+) -> str:
+    """Return ``prompt`` response from OpenAI, optionally using ``cache``."""
+
+    async def _call() -> str:
+        response = await client.chat.completions.create(
+            model=model,
+            messages=[{"role": "user", "content": prompt}],
+            temperature=temperature,
+        )
+        return (response.choices[0].message.content or "").strip()
+
+    return await _call_model_cached(
+        prompt,
+        _call,
+        model=model,
+        temperature=temperature,
+        seed=seed,
+        cache=cache,
+        semaphore=semaphore,
+    )
+
+
+async def call_openai_model(
+    prompts: list[str],
+    *,
+    model: str = "gpt-4o",
+    temperature: float = 0.2,
+    seed: int = 0,
+    cache: Optional[LLMCache] = None,
+    concurrency: int | None = None,
+) -> list[str]:
+    """Return responses for ``prompts``."""
+    client = openai.AsyncOpenAI()
+
+    async def _call_single(prompt: str, sem: Optional[asyncio.Semaphore]) -> str:
+        return await call_openai_model_single_prompt(
+            prompt,
+            client,
+            model=model,
+            temperature=temperature,
+            seed=seed,
+            cache=cache,
+            semaphore=sem,
+        )
+
+    try:
+        return await _call_model(prompts, _call_single, concurrency)
+    finally:
+        await client.close()
+
+
+async def call_gemini_model_single_prompt(
+    prompt: str,
+    *,
+    model: str = "gemini-pro",
+    temperature: float = 0.2,
+    seed: int = 0,
+    cache: Optional[LLMCache] = None,
+    semaphore: Optional[asyncio.Semaphore] = None,
+) -> str:
+    """Return ``prompt`` response from Gemini, optionally using ``cache``."""
+
+    client = genai.Client()
+    generation_config = genai_types.GenerateContentConfig(
+        temperature=temperature, seed=seed
+    )
+
+    async def _call() -> str:
+        response = await client.aio.models.generate_content(
+            model=model, contents=prompt, config=generation_config
+        )
+        return (response.text or "").strip()
+
+    return await _call_model_cached(
+        prompt,
+        _call,
+        model=model,
+        temperature=temperature,
+        seed=seed,
+        cache=cache,
+        semaphore=semaphore,
+    )
+
+
+async def call_gemini_model(
+    prompts: list[str],
+    *,
+    model: str = "gemini-pro",
+    temperature: float = 0.2,
+    seed: int = 0,
+    cache: Optional[LLMCache] = None,
+    concurrency: int | None = None,
+) -> list[str]:
+    """Return responses for ``prompts`` using Gemini."""
+
+    async def _call_single(prompt: str, sem: Optional[asyncio.Semaphore]) -> str:
+        return await call_gemini_model_single_prompt(
+            prompt,
+            model=model,
+            temperature=temperature,
+            seed=seed,
+            cache=cache,
+            semaphore=sem,
+        )
+
+    return await _call_model(prompts, _call_single, concurrency)
+
+
+async def call_anthropic_model_single_prompt(
+    prompt: str,
+    client: anthropic.AsyncAnthropic,
+    *,
+    model: str = "claude-3-sonnet-20240229",
+    temperature: float = 0.2,
+    seed: int = 0,
+    cache: Optional[LLMCache] = None,
+    semaphore: Optional[asyncio.Semaphore] = None,
+) -> str:
+    """Return ``prompt`` response from Anthropic, optionally using ``cache``."""
+
+    async def _create() -> str:
+        response = await client.messages.create(
+            model=model,
+            messages=[{"role": "user", "content": prompt}],
+            temperature=temperature,
+            max_tokens=1024,
+        )
+        return "".join(block.text for block in response.content).strip()
+
+    return await _call_model_cached(
+        prompt,
+        _create,
+        model=model,
+        temperature=temperature,
+        seed=seed,
+        cache=cache,
+        semaphore=semaphore,
+    )
+
+
+async def call_anthropic_model(
+    prompts: list[str],
+    *,
+    model: str = "claude-3-sonnet-20240229",
+    temperature: float = 0.2,
+    seed: int = 0,
+    cache: Optional[LLMCache] = None,
+    concurrency: int | None = None,
+) -> list[str]:
+    """Return responses for ``prompts`` using Anthropic models."""
+    client = anthropic.AsyncAnthropic()
+
+    async def _call_single(prompt: str, sem: Optional[asyncio.Semaphore]) -> str:
+        return await call_anthropic_model_single_prompt(
+            prompt,
+            client,
+            model=model,
+            temperature=temperature,
+            seed=seed,
+            cache=cache,
+            semaphore=sem,
+        )
+
+    try:
+        return await _call_model(prompts, _call_single, concurrency)
+    finally:
+        await client.close()
+
+
 CALL_METHOD_BY_MODEL = {
     LanguageModelName.GEMINI_2_5_PRO: call_gemini_model,
     LanguageModelName.GEMINI_2_5_FLASH: call_gemini_model,
@@ -47,225 +265,4 @@
     LanguageModelName.CLAUDE_3_7_OPUS: call_anthropic_model,
     LanguageModelName.CLAUDE_4_SONNET: call_anthropic_model,
     LanguageModelName.CLAUDE_4_OPUS: call_anthropic_model,
-}
-
-
-async def _call_model_cached(
-    prompt: str,
-    call: Callable[[], Awaitable[str]],
-    *,
-    model: str,
-    temperature: float,
-    seed: int,
-    cache: Optional[LLMCache],
-    semaphore: Optional[asyncio.Semaphore],
-) -> str:
-    """Return cached result for ``call`` if available."""
-
-    cached = cache.get(prompt, model, seed, temperature) if cache else None
-    if cached is not None:
-        short = prompt.splitlines()[0][:30]
-        print(f"Using cached LLM response for: {short}...")
-        return cached
-
-    async def _run() -> str:
-        return await call()
-
-    if semaphore is None:
-        text = await _run()
-    else:
-        async with semaphore:
-            text = await _run()
-
-    if cache is not None:
-        cache.add(prompt, model, seed, temperature, text)
-    return text
-
-
-async def _call_model(
-    prompts: list[str],
-    call_single: Callable[[str, Optional[asyncio.Semaphore]], Awaitable[str]],
-    concurrency: int | None,
-) -> list[str]:
-    semaphore = asyncio.Semaphore(concurrency) if concurrency else None
-    tasks = [call_single(prompt, semaphore) for prompt in prompts]
-    responses = await asyncio.gather(*tasks)
-    return list(responses)
-
-
-async def call_openai_model_single_prompt(
-    prompt: str,
-    client: openai.AsyncOpenAI,
-    *,
-    model: str = "gpt-4o",
-    temperature: float = 0.2,
-    seed: int = 0,
-    cache: Optional[LLMCache] = None,
-    semaphore: Optional[asyncio.Semaphore] = None,
-) -> str:
-    """Return ``prompt`` response from OpenAI, optionally using ``cache``."""
-
-    async def _call() -> str:
-        response = await client.chat.completions.create(
-            model=model,
-            messages=[{"role": "user", "content": prompt}],
-            temperature=temperature,
-        )
-        return (response.choices[0].message.content or "").strip()
-
-    return await _call_model_cached(
-        prompt,
-        _call,
-        model=model,
-        temperature=temperature,
-        seed=seed,
-        cache=cache,
-        semaphore=semaphore,
-    )
-
-
-async def call_openai_model(
-    prompts: list[str],
-    *,
-    model: str = "gpt-4o",
-    temperature: float = 0.2,
-    seed: int = 0,
-    cache: Optional[LLMCache] = None,
-    concurrency: int | None = None,
-) -> list[str]:
-    """Return responses for ``prompts``."""
-    client = openai.AsyncOpenAI()
-
-    async def _call_single(prompt: str, sem: Optional[asyncio.Semaphore]) -> str:
-        return await call_openai_model_single_prompt(
-            prompt,
-            client,
-            model=model,
-            temperature=temperature,
-            seed=seed,
-            cache=cache,
-            semaphore=sem,
-        )
-
-    try:
-        return await _call_model(prompts, _call_single, concurrency)
-    finally:
-        await client.close()
-
-
-async def call_gemini_model_single_prompt(
-    prompt: str,
-    *,
-    model: str = "gemini-pro",
-    temperature: float = 0.2,
-    seed: int = 0,
-    cache: Optional[LLMCache] = None,
-    semaphore: Optional[asyncio.Semaphore] = None,
-) -> str:
-    """Return ``prompt`` response from Gemini, optionally using ``cache``."""
-
-    client = genai.Client()
-    generation_config = genai_types.GenerateContentConfig(
-        temperature=temperature, seed=seed
-    )
-
-    async def _call() -> str:
-        response = await client.aio.models.generate_content(
-            model=model, contents=prompt, config=generation_config
-        )
-        return (response.text or "").strip()
-
-    return await _call_model_cached(
-        prompt,
-        _call,
-        model=model,
-        temperature=temperature,
-        seed=seed,
-        cache=cache,
-        semaphore=semaphore,
-    )
-
-
-async def call_gemini_model(
-    prompts: list[str],
-    *,
-    model: str = "gemini-pro",
-    temperature: float = 0.2,
-    seed: int = 0,
-    cache: Optional[LLMCache] = None,
-    concurrency: int | None = None,
-) -> list[str]:
-    """Return responses for ``prompts`` using Gemini."""
-
-    async def _call_single(prompt: str, sem: Optional[asyncio.Semaphore]) -> str:
-        return await call_gemini_model_single_prompt(
-            prompt,
-            model=model,
-            temperature=temperature,
-            seed=seed,
-            cache=cache,
-            semaphore=sem,
-        )
-
-    return await _call_model(prompts, _call_single, concurrency)
-
-
-async def call_anthropic_model_single_prompt(
-    prompt: str,
-    client: anthropic.AsyncAnthropic,
-    *,
-    model: str = "claude-3-sonnet-20240229",
-    temperature: float = 0.2,
-    seed: int = 0,
-    cache: Optional[LLMCache] = None,
-    semaphore: Optional[asyncio.Semaphore] = None,
-) -> str:
-    """Return ``prompt`` response from Anthropic, optionally using ``cache``."""
-
-    async def _create() -> str:
-        response = await client.messages.create(
-            model=model,
-            messages=[{"role": "user", "content": prompt}],
-            temperature=temperature,
-            max_tokens=1024,
-        )
-        return "".join(block.text for block in response.content).strip()
-
-    return await _call_model_cached(
-        prompt,
-        _create,
-        model=model,
-        temperature=temperature,
-        seed=seed,
-        cache=cache,
-        semaphore=semaphore,
-    )
-
-
-async def call_anthropic_model(
-    prompts: list[str],
-    *,
-    model: str = "claude-3-sonnet-20240229",
-    temperature: float = 0.2,
-    seed: int = 0,
-    cache: Optional[LLMCache] = None,
-    concurrency: int | None = None,
-) -> list[str]:
-    """Return responses for ``prompts`` using Anthropic models."""
-    client = anthropic.AsyncAnthropic()
-
-    async def _call_single(prompt: str, sem: Optional[asyncio.Semaphore]) -> str:
-        return await call_anthropic_model_single_prompt(
-            prompt,
-            client,
-            model=model,
-            temperature=temperature,
-            seed=seed,
-            cache=cache,
-            semaphore=sem,
-        )
-
-    try:
-        return await _call_model(prompts, _call_single, concurrency)
-    finally:
-        await client.close()+}