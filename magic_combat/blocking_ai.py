"""Heuristics for choosing optimal blocks."""

from __future__ import annotations

from copy import deepcopy
from itertools import product
from typing import List, Optional, Sequence, Tuple

from .creature import CombatCreature
from .damage import _blocker_value, OptimalDamageStrategy, score_combat_result
from .gamestate import GameState
from .simulator import CombatSimulator
from .limits import IterationCounter
<<<<<<< HEAD
from . import DEFAULT_STARTING_LIFE
=======
from .utils import _can_block
>>>>>>> 12a6f55e


def _creature_value(creature: CombatCreature) -> float:
    """Return a heuristic value for the creature."""
    return _blocker_value(creature)


def _evaluate_assignment(
    attackers: Sequence[CombatCreature],
    blockers: Sequence[CombatCreature],
    assignment: Sequence[Optional[int]],
    state: Optional[GameState],
    counter: "IterationCounter",
    provoke_map: Optional[dict[CombatCreature, CombatCreature]] = None,
) -> Tuple[int, float, int, int, int, Tuple[Optional[int], ...]]:
    """Simulate combat for a blocking assignment and score it."""
    atks = deepcopy(list(attackers))
    blks = deepcopy(list(blockers))
    for idx, choice in enumerate(assignment):
        if choice is not None:
            blk = blks[idx]
            atk = atks[choice]
            blk.blocking = atk
            atk.blocked_by.append(blk)

    prov_copies: dict[CombatCreature, CombatCreature] = {}
    if provoke_map:
        for atk, blk in provoke_map.items():
            if atk in attackers and blk in blockers:
                prov_copies[atks[attackers.index(atk)]] = blks[blockers.index(blk)]

    sim = CombatSimulator(
        atks,
        blks,
        game_state=deepcopy(state),
        strategy=OptimalDamageStrategy(counter),
        provoke_map=prov_copies or None,
    )
    try:
        counter.increment()
        result = sim.simulate()
    except ValueError:
        # Illegal block configuration. Convert ``assignment`` to numbers to avoid
        # ``TypeError`` during tuple comparisons.
        ass_key = tuple(
            len(attackers) if choice is None else choice for choice in assignment
        )
        return (
            1,
            float("inf"),
            -len(atks) - len(blks),
            -float("inf"),
            float("inf"),
            float("inf"),
            ass_key,
        )

    defender = blks[0].controller if blks else "defender"
    attacker_player = atks[0].controller if atks else "attacker"

    # Lower tuple values are preferred. Convert ``assignment`` to a tuple of
    # integers so Python can compare scores deterministically even when ``None``
    # is present.
    ass_key = tuple(len(attackers) if choice is None else choice for choice in assignment)
    score = score_combat_result(result, attacker_player, defender) + (ass_key,)
    return score


def decide_optimal_blocks(
    attackers: List[CombatCreature],
    blockers: List[CombatCreature],
    game_state: Optional[GameState] = None,
    *,
    provoke_map: Optional[dict[CombatCreature, CombatCreature]] = None,
    max_iterations: int = int(1e6),
) -> int:
    """Assign blockers to attackers using a heuristic evaluation.

    This function enumerates all legal block configurations and chooses the one
    with the best outcome according to the following priorities:

    1. Avoid losing the game.
    2. Maximize the difference in total creature value destroyed (attacker minus
       defender).
    3. Maximize the difference in number of creatures destroyed.
    4. Maximize the total mana value of creatures lost.
    5. Minimize life lost.
    6. Minimize poison counters gained.
    7. Use a deterministic ordering to break any remaining ties.

    The function returns a tuple ``(iterations, optimal_count)``. ``optimal_count``
    counts how many blocking assignments are tied on criteria 1–6,
    before applying the deterministic ordering in step 7.
    """

    if not blockers:
        return 0, 1

    counter = IterationCounter(max_iterations)

    provoked: dict[CombatCreature, CombatCreature] = {}
    if provoke_map:
        for atk, blk in provoke_map.items():
            if atk in attackers and blk in blockers:
                provoked[blk] = atk

    options = []
    for blk in blockers:
        forced = provoked.get(blk)
        if forced is not None and _can_block(forced, blk):
            options.append([attackers.index(forced)])
        else:
            options.append(list(range(len(attackers))) + [None])

    best: Optional[Tuple[Optional[int], ...]] = None
    best_score: Optional[Tuple] = None
    optimal_count = 0

    for assignment in product(*options):
        score = _evaluate_assignment(
            attackers,
            blockers,
            assignment,
            game_state,
            counter,
            provoke_map,
        )
        if best_score is None or score < best_score:
            # Update the chosen assignment whenever we find a strictly better
            # score. Only reset ``optimal_count`` if the numeric portion of the
            # score actually improved; otherwise we simply update the stored
            # best score so the deterministic tiebreaker picks this assignment.
            if best_score is None or score[:-1] < best_score[:-1]:
                optimal_count = 1
            best_score = score
            best = tuple(assignment)
        else:
            # ``optimal_count`` should include all assignments that are tied on
            # the numeric criteria. Ignore the deterministic tiebreaker when
            # counting optimal results.
            if best_score is not None and score[:-1] == best_score[:-1]:
                optimal_count += 1

    # Apply the chosen assignment to the real objects
    for atk in attackers:
        atk.blocked_by.clear()
    for blk in blockers:
        blk.blocking = None
    if best is not None:
        for blk_idx, choice in enumerate(best):
            if choice is not None:
                blk = blockers[blk_idx]
                atk = attackers[choice]
                blk.blocking = atk
                atk.blocked_by.append(blk)

    return counter.count, optimal_count




def decide_simple_blocks(
    attackers: List[CombatCreature],
    blockers: List[CombatCreature],
    game_state: Optional[GameState] = None,
    provoke_map: Optional[dict[CombatCreature, CombatCreature]] = None,
) -> None:
    """Assign blocks using a simple non-searching heuristic."""

    for atk in attackers:
        atk.blocked_by.clear()
    for blk in blockers:
        blk.blocking = None

    if not blockers:
        return

    defender = blockers[0].controller
    life = (
        game_state.players[defender].life
        if game_state
        else DEFAULT_STARTING_LIFE
    )
    poison = game_state.players[defender].poison if game_state else 0

    available = list(blockers)
    if provoke_map:
        for attacker, target in provoke_map.items():
            if attacker in attackers and target in available and _can_block(attacker, target):
                target.blocking = attacker
                attacker.blocked_by.append(target)
                available.remove(target)
    attackers_sorted = sorted(attackers, key=_creature_value, reverse=True)

    # First pass: take favorable 1:1 trades
    for atk in attackers_sorted:
        choices = [b for b in available if _can_block(atk, b)]
        choices.sort(key=_creature_value)
        for blk in choices:
            if (
                blk.effective_power() >= atk.effective_toughness()
                and atk.effective_power() >= blk.effective_toughness()
                and _creature_value(blk) <= _creature_value(atk)
            ):
                blk.blocking = atk
                atk.blocked_by.append(blk)
                available.remove(blk)
                break

    # Second pass: chump block if lethal damage would occur
    def remaining_threat() -> tuple[int, int]:
        dmg = 0
        psn = 0
        for a in attackers:
            if not a.blocked_by:
                dmg += a.effective_power()
                psn += (a.effective_power() if a.infect else 0) + a.toxic
        return dmg, psn

    for atk in sorted([a for a in attackers if not a.blocked_by], key=lambda a: a.effective_power(), reverse=True):
        if not available:
            break
        dmg, psn = remaining_threat()
        if life <= dmg or poison + psn >= 10:
            choices = [b for b in available if _can_block(atk, b)]
            if not choices:
                continue
            blk = min(choices, key=_creature_value)
            blk.blocking = atk
            atk.blocked_by.append(blk)
            available.remove(blk)
<|MERGE_RESOLUTION|>--- conflicted
+++ resolved
@@ -11,11 +11,8 @@
 from .gamestate import GameState
 from .simulator import CombatSimulator
 from .limits import IterationCounter
-<<<<<<< HEAD
 from . import DEFAULT_STARTING_LIFE
-=======
-from .utils import _can_block
->>>>>>> 12a6f55e
+from .utils import _can_bloc
 
 
 def _creature_value(creature: CombatCreature) -> float:
