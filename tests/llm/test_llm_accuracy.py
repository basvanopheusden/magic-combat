"""Tests for LLM accuracy evaluation script."""

import asyncio
import json

from llms.llm_cache import MockLLMCache
from scripts.evaluate_llm_accuracy import evaluate_dataset


class DummyMessage:
    def __init__(self, content):
        self.content = content


class DummyChoice:
    def __init__(self, content):
        self.message = DummyMessage(content)


class DummyResponse:
    def __init__(self, content):
        self.choices = [DummyChoice(content)]


class DummyCompletions:
    def __init__(self, responses):
        self.responses = responses
        self.calls = 0

    async def create(self, model, messages, temperature=0.0):
        res = self.responses[self.calls]
        self.calls += 1
        return DummyResponse(res)


class DummyChat:
    def __init__(self, responses):
        self.completions = DummyCompletions(responses)


class DummyClient:
    def __init__(self, responses):
        self.chat = DummyChat(responses)

    async def close(self):
        pass


def test_evaluate_dataset(monkeypatch, tmp_path):
    data_path = tmp_path / "data.jsonl"
    items = [
        {"prompt": "p1", "answer": {"blocks": {"B": "A"}}},
        {"prompt": "p2", "answer": {"blocks": {}}},
    ]
    with data_path.open("w", encoding="utf8") as fh:
        for item in items:
            fh.write(json.dumps(item) + "\n")
    responses = ["- B -> A", "None"]
    monkeypatch.setattr("openai.AsyncOpenAI", lambda: DummyClient(responses))
    cache = MockLLMCache()
    acc = asyncio.run(
        evaluate_dataset(str(data_path), model="m", concurrency=2, cache=cache)
    )
    assert acc == 1.0
    assert len(cache.entries) == 2


<<<<<<< HEAD
def test_evaluate_dataset_return_results(monkeypatch, tmp_path):
=======
def test_evaluate_dataset_unparsable(monkeypatch, tmp_path):
>>>>>>> 4f44b46f
    data_path = tmp_path / "data.jsonl"
    items = [
        {"prompt": "p1", "answer": {"blocks": {"B": "A"}}},
        {"prompt": "p2", "answer": {"blocks": {}}},
    ]
    with data_path.open("w", encoding="utf8") as fh:
        for item in items:
            fh.write(json.dumps(item) + "\n")
<<<<<<< HEAD
    responses = ["- B -> A", "None"]
    monkeypatch.setattr("openai.AsyncOpenAI", lambda: DummyClient(responses))
    results = asyncio.run(
        evaluate_dataset(
            str(data_path),
            model="m",
            concurrency=2,
            return_item_results=True,
        )
    )
    assert results == [True, True]
=======
    responses = ["- B -> A", "gibberish"]
    monkeypatch.setattr("openai.AsyncOpenAI", lambda: DummyClient(responses))
    cache = MockLLMCache()
    acc = asyncio.run(
        evaluate_dataset(str(data_path), model="m", concurrency=2, cache=cache)
    )
    assert acc == 0.5
>>>>>>> 4f44b46f
<|MERGE_RESOLUTION|>--- conflicted
+++ resolved
@@ -64,12 +64,7 @@
     assert acc == 1.0
     assert len(cache.entries) == 2
 
-
-<<<<<<< HEAD
 def test_evaluate_dataset_return_results(monkeypatch, tmp_path):
-=======
-def test_evaluate_dataset_unparsable(monkeypatch, tmp_path):
->>>>>>> 4f44b46f
     data_path = tmp_path / "data.jsonl"
     items = [
         {"prompt": "p1", "answer": {"blocks": {"B": "A"}}},
@@ -78,7 +73,6 @@
     with data_path.open("w", encoding="utf8") as fh:
         for item in items:
             fh.write(json.dumps(item) + "\n")
-<<<<<<< HEAD
     responses = ["- B -> A", "None"]
     monkeypatch.setattr("openai.AsyncOpenAI", lambda: DummyClient(responses))
     results = asyncio.run(
@@ -90,12 +84,21 @@
         )
     )
     assert results == [True, True]
-=======
+
+def test_evaluate_dataset_unparsable(monkeypatch, tmp_path):
+    data_path = tmp_path / "data.jsonl"
+    items = [
+        {"prompt": "p1", "answer": {"blocks": {"B": "A"}}},
+        {"prompt": "p2", "answer": {"blocks": {}}},
+    ]
+    with data_path.open("w", encoding="utf8") as fh:
+        for item in items:
+            fh.write(json.dumps(item) + "\n")
+
     responses = ["- B -> A", "gibberish"]
     monkeypatch.setattr("openai.AsyncOpenAI", lambda: DummyClient(responses))
     cache = MockLLMCache()
     acc = asyncio.run(
         evaluate_dataset(str(data_path), model="m", concurrency=2, cache=cache)
     )
-    assert acc == 0.5
->>>>>>> 4f44b46f
+    assert acc == 0.5