from magic_combat import CombatCreature, CombatSimulator


def test_first_strike_vs_first_strike_trade():
    """CR 702.7b: Creatures with first strike deal combat damage in a special step before creatures without it."""
    atk = CombatCreature("Duelist", 2, 2, "A", first_strike=True)
    blk = CombatCreature("Guard", 2, 2, "B", first_strike=True)
    atk.blocked_by.append(blk)
    blk.blocking = atk
    sim = CombatSimulator([atk], [blk])
    result = sim.simulate()
    assert atk in result.creatures_destroyed
    assert blk in result.creatures_destroyed


def test_double_strike_vs_first_strike_both_die_first_step():
    """CR 702.4b: A creature with double strike deals damage in both first-strike and regular steps, but only if it survives the first."""
    atk = CombatCreature("Champion", 2, 2, "A", double_strike=True)
    blk = CombatCreature("Veteran", 2, 2, "B", first_strike=True)
    atk.blocked_by.append(blk)
    blk.blocking = atk
    sim = CombatSimulator([atk], [blk])
    result = sim.simulate()
    assert atk in result.creatures_destroyed
    assert blk in result.creatures_destroyed


def test_double_strike_blocked_no_damage_to_player():
    """CR 506.4: A blocked creature remains blocked even if its blockers are removed from combat."""
    atk = CombatCreature("Blade", 2, 2, "A", double_strike=True)
    blk = CombatCreature("Bear", 2, 2, "B")
    atk.blocked_by.append(blk)
    blk.blocking = atk
    sim = CombatSimulator([atk], [blk])
    result = sim.simulate()
    assert blk in result.creatures_destroyed
    assert atk not in result.creatures_destroyed
    assert result.damage_to_players.get("B", 0) == 0

<<<<<<< HEAD
def test_double_strike_trample_hits_player_twice():
    """CR 702.4b & 702.19b: Double strike deals damage in two steps and trample lets excess hit the defending player."""
    atk = CombatCreature("Crusher", 3, 3, "A", double_strike=True, trample=True)
    blk = CombatCreature("Bear", 2, 2, "B")
=======

def test_double_strike_kills_first_striker_no_damage_to_player():
    """CR 702.4b & 506.4: A double strike creature that kills its blocker in the first-strike step is still blocked and deals no damage to the player."""
    atk = CombatCreature("Champion", 2, 2, "A", double_strike=True)
    blk = CombatCreature("Squire", 1, 1, "B", first_strike=True)
>>>>>>> 48ab49a0
    atk.blocked_by.append(blk)
    blk.blocking = atk
    sim = CombatSimulator([atk], [blk])
    result = sim.simulate()
    assert blk in result.creatures_destroyed
    assert atk not in result.creatures_destroyed
<<<<<<< HEAD
    assert result.damage_to_players["B"] == 4


def test_double_strike_deathtouch_kills_all_blockers_first():
    """CR 702.2b & 702.4b: Deathtouch makes any damage lethal, so a double-striker can slay multiple blockers before they deal damage."""
    atk = CombatCreature("Assassin", 2, 2, "A", double_strike=True, deathtouch=True)
    b1 = CombatCreature("Guard1", 2, 2, "B")
    b2 = CombatCreature("Guard2", 2, 2, "B")
    atk.blocked_by.extend([b1, b2])
    b1.blocking = atk
    b2.blocking = atk
    sim = CombatSimulator([atk], [b1, b2])
    result = sim.simulate()
    assert b1 in result.creatures_destroyed
    assert b2 in result.creatures_destroyed
    assert atk not in result.creatures_destroyed
    assert result.damage_to_players.get("B", 0) == 0
=======
    assert result.damage_to_players.get("B", 0) == 0


def test_double_strike_unblocked_hits_player_twice():
    """CR 702.4b & 510.1c: A double strike creature unblocked deals damage twice to the defending player."""
    atk = CombatCreature("Warrior", 3, 3, "A", double_strike=True)
    defender = CombatCreature("Dummy", 0, 1, "B")
    sim = CombatSimulator([atk], [defender])
    result = sim.simulate()
    assert result.damage_to_players["B"] == 6
    assert result.creatures_destroyed == []
>>>>>>> 48ab49a0
<|MERGE_RESOLUTION|>--- conflicted
+++ resolved
@@ -37,25 +37,10 @@
     assert atk not in result.creatures_destroyed
     assert result.damage_to_players.get("B", 0) == 0
 
-<<<<<<< HEAD
 def test_double_strike_trample_hits_player_twice():
     """CR 702.4b & 702.19b: Double strike deals damage in two steps and trample lets excess hit the defending player."""
     atk = CombatCreature("Crusher", 3, 3, "A", double_strike=True, trample=True)
     blk = CombatCreature("Bear", 2, 2, "B")
-=======
-
-def test_double_strike_kills_first_striker_no_damage_to_player():
-    """CR 702.4b & 506.4: A double strike creature that kills its blocker in the first-strike step is still blocked and deals no damage to the player."""
-    atk = CombatCreature("Champion", 2, 2, "A", double_strike=True)
-    blk = CombatCreature("Squire", 1, 1, "B", first_strike=True)
->>>>>>> 48ab49a0
-    atk.blocked_by.append(blk)
-    blk.blocking = atk
-    sim = CombatSimulator([atk], [blk])
-    result = sim.simulate()
-    assert blk in result.creatures_destroyed
-    assert atk not in result.creatures_destroyed
-<<<<<<< HEAD
     assert result.damage_to_players["B"] == 4
 
 
@@ -73,7 +58,18 @@
     assert b2 in result.creatures_destroyed
     assert atk not in result.creatures_destroyed
     assert result.damage_to_players.get("B", 0) == 0
-=======
+
+
+def test_double_strike_kills_first_striker_no_damage_to_player():
+    """CR 702.4b & 506.4: A double strike creature that kills its blocker in the first-strike step is still blocked and deals no damage to the player."""
+    atk = CombatCreature("Champion", 2, 2, "A", double_strike=True)
+    blk = CombatCreature("Squire", 1, 1, "B", first_strike=True)
+    atk.blocked_by.append(blk)
+    blk.blocking = atk
+    sim = CombatSimulator([atk], [blk])
+    result = sim.simulate()
+    assert blk in result.creatures_destroyed
+    assert atk not in result.creatures_destroyed
     assert result.damage_to_players.get("B", 0) == 0
 
 
@@ -84,5 +80,4 @@
     sim = CombatSimulator([atk], [defender])
     result = sim.simulate()
     assert result.damage_to_players["B"] == 6
-    assert result.creatures_destroyed == []
->>>>>>> 48ab49a0
+    assert result.creatures_destroyed == []