--- conflicted
+++ resolved
@@ -52,11 +52,8 @@
     "generate_random_creature",
     "assign_random_counters",
     "assign_random_tapped",
-<<<<<<< HEAD
     "apply_attacker_blocking_bonuses",
     "apply_blocker_bushido",
-=======
     "parse_block_assignments",
     "create_llm_prompt",
->>>>>>> 30ebca06
 ]