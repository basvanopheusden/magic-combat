import asyncio
import random
from typing import List, Optional

import numpy as np

import openai
from magic_combat import (
    load_cards,
    compute_card_statistics,
    decide_optimal_blocks,
    generate_random_scenario,
    build_value_map,
)
from magic_combat.create_llm_prompt import (
    create_llm_prompt,
    parse_block_assignments,
)
from magic_combat.llm_cache import LLMCache


async def call_openai_model_single_prompt(
    prompt: str,
    client: openai.AsyncOpenAI,
    *,
    model: str = "gpt-4o",
    temperature: float = 0.2,
    seed: int = 0,
    cache: Optional[LLMCache] = None,
) -> str:
    """
    Call the OpenAI model with a single prompt and return the response.

    Args:
        prompt (str): The prompt to send to the OpenAI model.
        client (openai.AsyncOpenAI): The OpenAI client instance.

    Returns:
        str: The response from the OpenAI model.
    """
    cached = None
    if cache is not None:
        cached = cache.get(prompt, model, seed, temperature)
    if cached is not None:
        return cached

    response = await client.chat.completions.create(
        model=model,
        messages=[{"role": "user", "content": prompt}],
        max_tokens=1500,
        temperature=temperature,
    )
    text = response.choices[0].message.content.strip()
    if cache is not None:
        cache.add(prompt, model, seed, temperature, text)
    return text


async def call_openai_model(
    prompts: List[str],
    *,
    model: str = "gpt-4o",
    temperature: float = 0.2,
    seed: int = 0,
    cache: Optional[LLMCache] = None,
) -> str:
    client = openai.AsyncOpenAI()
    try:
        tasks = [
            call_openai_model_single_prompt(
                prompt,
                client,
                model=model,
                temperature=temperature,
                seed=seed,
                cache=cache,
            )
            for prompt in prompts
        ]
        responses = await asyncio.gather(*tasks)
        return "\n\n".join(responses)
    finally:
        await client.close()


async def evaluate_random_scenarios(
    n: int,
    cards_path: str,
    *,
    seed: int = 0,
) -> None:

    random.seed(seed)
    np.random.seed(seed)

    cards = load_cards(cards_path)
    stats = compute_card_statistics(cards)
    values = build_value_map(cards)

    for idx in range(n):
        (
            state,
            attackers,
            blockers,
            _,
            _,
        ) = generate_random_scenario(
            cards,
            values,
            stats,
            generated_cards=False,
            seed=seed + idx,
        )

        # Determine optimal blocks for comparison
        decide_optimal_blocks(attackers, blockers, game_state=state)
        optimal = {b.name: b.blocking.name if b.blocking else None for b in blockers}

        # Clear assignments for the LLM prompt
        for atk in attackers:
            atk.blocked_by.clear()
        for blk in blockers:
            blk.blocking = None

        prompt = create_llm_prompt(state, attackers, blockers)
        print(f"\n=== Scenario {idx+1} ===")
        print(prompt)

<<<<<<< HEAD
        try:
            llm_response = await call_openai_model([prompt], seed=seed + idx)
        except Exception as exc:  # pragma: no cover - network failure
            print(f"Failed to query model: {exc}")
            continue

        print("\nModel response:\n", llm_response)
        parsed = parse_block_assignments(llm_response, blockers, attackers)
        correct = sum(1 for b, a in parsed.items() if optimal.get(b) == a)
        print(f"Correct assignments: {correct}/{len(blockers)}")
=======
        attempts = 0
        max_attempts = 3
        while True:
            try:
                llm_response = await call_openai_model([prompt])
            except Exception as exc:  # pragma: no cover - network failure
                print(f"Failed to query model: {exc}")
                break
            try:
                parsed, invalid = parse_block_assignments(
                    llm_response, blockers, attackers
                )
            except ValueError:
                attempts += 1
                if attempts > max_attempts:
                    print("Unparseable response; giving up")
                    break
                print("Unparseable response; retrying...")
                continue

            print("\nModel response:\n", llm_response)
            if invalid:
                print("Response contained illegal block assignments")
            correct = sum(1 for b, a in parsed.items() if optimal.get(b) == a)
            print(f"Correct assignments: {correct}/{len(blockers)}")
            break
>>>>>>> f4cd0486


def main() -> None:
    import argparse

    parser = argparse.ArgumentParser(description="Evaluate LLM blocking advice")
    parser.add_argument("-n", type=int, default=1, help="Number of scenarios")
    parser.add_argument(
        "--cards", default="tests/example_test_cards.json", help="Card data JSON"
    )
    parser.add_argument(
        "--seed", type=int, default=0, help="Random seed controlling sampling"
    )
    args = parser.parse_args()

    asyncio.run(evaluate_random_scenarios(args.n, args.cards, seed=args.seed))


if __name__ == "__main__":
    main()<|MERGE_RESOLUTION|>--- conflicted
+++ resolved
@@ -126,26 +126,14 @@
         print(f"\n=== Scenario {idx+1} ===")
         print(prompt)
 
-<<<<<<< HEAD
-        try:
-            llm_response = await call_openai_model([prompt], seed=seed + idx)
-        except Exception as exc:  # pragma: no cover - network failure
-            print(f"Failed to query model: {exc}")
-            continue
-
-        print("\nModel response:\n", llm_response)
-        parsed = parse_block_assignments(llm_response, blockers, attackers)
-        correct = sum(1 for b, a in parsed.items() if optimal.get(b) == a)
-        print(f"Correct assignments: {correct}/{len(blockers)}")
-=======
         attempts = 0
         max_attempts = 3
         while True:
-            try:
-                llm_response = await call_openai_model([prompt])
-            except Exception as exc:  # pragma: no cover - network failure
-                print(f"Failed to query model: {exc}")
-                break
+          try:
+              llm_response = await call_openai_model([prompt], seed=seed + idx)
+          except Exception as exc:  # pragma: no cover - network failure
+              print(f"Failed to query model: {exc}")
+              continue
             try:
                 parsed, invalid = parse_block_assignments(
                     llm_response, blockers, attackers
@@ -164,7 +152,6 @@
             correct = sum(1 for b, a in parsed.items() if optimal.get(b) == a)
             print(f"Correct assignments: {correct}/{len(blockers)}")
             break
->>>>>>> f4cd0486
 
 
 def main() -> None:
