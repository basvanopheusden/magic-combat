# -*- coding: utf-8 -*-
"""Comprehensive Rules excerpts for keyword abilities."""

from __future__ import annotations

from typing import Iterable, List, Set

from .abilities import BOOL_NAMES, INT_NAMES
from .creature import CombatCreature

# Map of keyword ability name to a representative excerpt from the Comprehensive
# Rules. Ideally each entry would contain the full rules text for the ability
# (roughly 10–20 lines), but network access limitations currently prevent
# automatically fetching the official document. The snippets below are therefore
# partial and should be replaced with the precise text from the CR when
# available.

RULES_TEXT: dict[str, str] = {
<<<<<<< HEAD
    "Afflict": (
        "702.131a Afflict is a triggered ability. "
        "Whenever a creature with afflict becomes blocked, the defending player "
        "loses life equal to the afflict number."
    ),
    "Battle cry": (
        "702.92a Battle cry is a triggered ability. Whenever a creature with "
        "battle cry attacks, each other attacking creature gets +1/+0 until "
        "end of turn."
    ),
    "Battalion": (
        "702.102a Battalion is a triggered ability. Whenever a creature with "
        "battalion and at least two other creatures attack, its battalion "
        "ability triggers."
    ),
    "Bushido": (
        "702.40a Bushido is a triggered ability. Whenever a creature with "
        "bushido blocks or becomes blocked, it gets +N/+N until end of turn."
    ),
    "Daunt": (
        "702.152a Daunt is an evasion ability. A creature with daunt can't be "
        "blocked by creatures with power 2 or less."
    ),
    "Deathtouch": (
        "702.2a Deathtouch is a static ability.\n"
        "702.2b Damage from a source with deathtouch is lethal even if it doesn't equal a creature's toughness.\n"
        "702.2c If an attacking creature with deathtouch is blocked by more than one creature, it must assign at least 1 damage to each before assigning the rest.\n"
        "702.2d Deathtouch works with first strike and double strike.\n"
        "702.2e A source retains deathtouch as long as it exists, even if the creature it was attached to leaves the battlefield.\n"
        "702.2f If a creature has deathtouch and lifelink, both effects apply to the damage dealt."
    ),
    "Defender": (
        "702.3a Defender is a static ability. A creature with defender can't " "attack."
    ),
    "Dethrone": (
        "702.105a Dethrone is a triggered ability. Whenever a creature with "
        "dethrone attacks the player with the most life or tied for most life, "
        "put a +1/+1 counter on it."
    ),
    "Double strike": (
        "702.4a Double strike is a static ability that modifies the combat "
        "damage step. Creatures with double strike deal damage in both the "
        "first-strike and regular combat damage steps."
    ),
    "Exalted": (
        "702.82a Exalted is a triggered ability. Whenever a creature you control "
        "attacks alone, that creature gets +1/+1 until end of turn."
    ),
    "Fear": (
        "702.36a Fear is an evasion ability. A creature with fear can't be "
        "blocked except by artifact creatures and/or black creatures."
    ),
    "First strike": (
        "702.7a First strike is a static ability that causes a creature to deal "
        "combat damage before creatures without first strike."
    ),
    "Flanking": (
        "702.25a Flanking is a triggered ability. Whenever a creature without "
        "flanking blocks this creature, the blocking creature gets -1/-1 until "
        "end of turn."
    ),
    "Flying": (
        "702.9a Flying is an evasion ability. A creature with flying can't be "
        "blocked except by creatures with flying or reach."
    ),
    "Frenzy": (
        "702.61a Frenzy is a triggered ability. Whenever a creature with frenzy "
        "attacks and isn't blocked, it gets +N/+0 until end of turn."
    ),
    "Horsemanship": (
        "702.30a Horsemanship is an evasion ability. A creature with horsemanship "
        "can't be blocked except by creatures with horsemanship."
    ),
    "Indestructible": (
        "702.12a Indestructible is a static ability.\n"
        "702.12b Indestructible permanents can't be destroyed by damage or effects that say 'destroy.'\n"
        "702.12c A creature with indestructible still dies if its toughness is 0 or less.\n"
        "702.12d Indestructible doesn't prevent a permanent from being sacrificed or exiled.\n"
        "702.12e If a spell or ability would destroy an indestructible permanent, it simply doesn't.\n"
        "702.12f Regeneration shields can still be used on indestructible creatures, though they're rarely needed."
    ),
    "Infect": (
        "702.90a Damage dealt to a creature by a source with infect is in the "
        "form of -1/-1 counters. Damage dealt to a player is in the form of "
        "poison counters."
    ),
    "Intimidate": (
        "702.13a Intimidate is an evasion ability. A creature with intimidate "
        "can't be blocked except by artifact creatures and/or creatures that "
        "share a color with it."
    ),
    "Lifelink": (
        "702.15a Damage dealt by a creature with lifelink also causes its "
        "controller to gain that much life."
    ),
    "Melee": (
        "702.120a Melee is a triggered ability. Whenever a creature with melee "
        "attacks, it gets +1/+1 until end of turn for each opponent you attacked "
        "this combat."
    ),
    "Menace": (
        "702.110a Menace is an evasion ability. A creature with menace can't be "
        "blocked except by two or more creatures."
    ),
    "Mentor": (
        "702.129a Mentor is a triggered ability. Whenever a creature with mentor "
        "attacks, put a +1/+1 counter on target attacking creature with lesser "
        "power."
    ),
    "Persist": (
        "702.111a Persist is a triggered ability. When a creature with persist "
        "dies, if it had no -1/-1 counters on it, return it to the battlefield "
        "under its owner's control with a -1/-1 counter on it."
    ),
    "Provoke": (
        "702.37a Provoke is a triggered ability. Whenever a creature with provoke "
        "attacks, you may have target creature defending player controls untap "
        "and block it if able."
    ),
    "Protection": (
        "702.16a Protection is a static ability. A permanent with protection from "
        "a quality can't be targeted, enchanted, equipped, blocked, or dealt "
        "damage by sources with that quality."
    ),
    "Rampage": (
        "702.23a Rampage is a triggered ability. Whenever a creature with rampage "
        "becomes blocked, it gets +N/+N until end of turn for each creature "
        "blocking it beyond the first."
    ),
    "Reach": ("702.17a A creature with reach can block creatures with flying."),
    "Shadow": (
        "702.28a A creature with shadow can block or be blocked only by creatures "
        "with shadow."
    ),
    "Skulk": (
        "702.118a A creature with skulk can't be blocked by creatures with greater "
        "power."
    ),
    "Toxic": (
        "702.161a Toxic is a static ability. A player dealt combat damage by a "
        "creature with toxic also gets that many poison counters."
    ),
    "Training": (
        "702.136a Training is a triggered ability. Whenever a creature with "
        "training attacks with another creature with greater power, put a +1/+1 "
        "counter on it."
    ),
    "Trample": (
        "702.19a Trample is a static ability that changes how a creature assigns combat damage.\n"
        "702.19b The attacking creature must assign lethal damage to each creature blocking it before assigning damage to the defending player or planeswalker.\n"
        "702.19c A creature's lethal damage is normally equal to its toughness minus damage already marked on it this turn.\n"
        "702.19d If an attacking creature with trample has been blocked by multiple creatures, the active player chooses the damage assignment order.\n"
        "702.19e If a creature has trample as it assigns damage, you can divide damage between the blockers and the player or planeswalker it's attacking.\n"
        "702.19f Trample interacts with deathtouch and other effects that change damage assignment."
    ),
    "Undying": (
        "702.97a Undying is a triggered ability. When a creature with undying "
        "dies, if it had no +1/+1 counters on it, return it to the battlefield "
        "under its owner's control with a +1/+1 counter on it."
    ),
    "Vigilance": (
        "702.21a Vigilance is a static ability. Attacking doesn't cause a creature "
        "with vigilance to tap."
    ),
    "Wither": (
        "702.73a Damage dealt to a creature by a source with wither causes that "
        "many -1/-1 counters to be put on that creature."
    ),
=======
    "Afflict": """702.130. Afflict

702.130a Afflict is a triggered ability. “Afflict N” means “Whenever this creature becomes blocked, defending player loses N life.”

702.130b If a creature has multiple instances of afflict, each triggers separately.""",
    "Battle cry": """702.91. Battle Cry

702.91a Battle cry is a triggered ability. “Battle cry” means “Whenever this creature attacks, each other attacking creature gets +1/+0 until end of turn.”

702.91b If a creature has multiple instances of battle cry, each triggers separately.""",
    "Battalion": """702.102a Battalion is a triggered ability. Whenever a creature with battalion and at least two other creatures attack, its battalion ability triggers.""",
    "Bushido": """702.45. Bushido

702.45a Bushido is a triggered ability. “Bushido N” means “Whenever this creature blocks or becomes blocked, it gets +N/+N until end of turn.” (See rule 509, “Declare Blockers Step.”)

702.45b If a creature has multiple instances of bushido, each triggers separately.""",
    "Daunt": """702.152a Daunt is an evasion ability. A creature with daunt can't be blocked by creatures with power 2 or less.""",
    "Deathtouch": """702.2. Deathtouch

702.2a Deathtouch is a static ability.

702.2b A creature with toughness greater than 0 that’s been dealt damage by a source with deathtouch since the last time state-based actions were checked is destroyed as a state-based action. See rule 704.

702.2c Any nonzero amount of combat damage assigned to a creature by a source with deathtouch is considered to be lethal damage for the purposes of determining if a proposed combat damage assignment is valid, regardless of that creature’s toughness. See rules 510.1c–d.

702.2d The deathtouch rules function no matter what zone an object with deathtouch deals damage from.

702.2e If an object changes zones before an effect causes it to deal damage, its last known information is used to determine whether it had deathtouch.

702.2f Multiple instances of deathtouch on the same object are redundant.""",
    "Defender": """702.3. Defender

702.3a Defender is a static ability.

702.3b A creature with defender can’t attack.

702.3c Multiple instances of defender on the same creature are redundant.""",
    "Dethrone": """702.105. Dethrone

702.105a Dethrone is a triggered ability. “Dethrone” means “Whenever this creature attacks the player with the most life or tied for most life, put a +1/+1 counter on this creature.”

702.105b If a creature has multiple instances of dethrone, each triggers separately.""",
    "Double strike": """702.4. Double Strike

702.4a Double strike is a static ability that modifies the rules for the combat damage step. (See rule 510, “Combat Damage Step.”)

702.4b If at least one attacking or blocking creature has first strike (see rule 702.7) or double strike as the combat damage step begins, the only creatures that assign combat damage in that step are those with first strike or double strike. After that step, instead of proceeding to the end of combat step, the phase gets a second combat damage step. The only creatures that assign combat damage in that step are the remaining attackers and blockers that had neither first strike nor double strike as the first combat damage step began, as well as the remaining attackers and blockers that currently have double strike. After that step, the phase proceeds to the end of combat step.

702.4c Removing double strike from a creature during the first combat damage step will stop it from assigning combat damage in the second combat damage step.

702.4d Giving double strike to a creature with first strike after it has already dealt combat damage in the first combat damage step will allow the creature to assign combat damage in the second combat damage step.

702.4e Multiple instances of double strike on the same creature are redundant.""",
    "Exalted": """702.83. Exalted

702.83a Exalted is a triggered ability. “Exalted” means “Whenever a creature you control attacks alone, that creature gets +1/+1 until end of turn.”

702.83b A creature “attacks alone” if it’s the only creature declared as an attacker in a given combat phase. See rule 506.5.""",
    "Fear": """702.36. Fear

702.36a Fear is an evasion ability.

702.36b A creature with fear can’t be blocked except by artifact creatures and/or black creatures. (See rule 509, “Declare Blockers Step.”)

702.36c Multiple instances of fear on the same creature are redundant.""",
    "First strike": """702.7. First Strike

702.7a First strike is a static ability that modifies the rules for the combat damage step. (See rule 510, “Combat Damage Step.”)

702.7b If at least one attacking or blocking creature has first strike or double strike (see rule 702.4) as the combat damage step begins, the only creatures that assign combat damage in that step are those with first strike or double strike. After that step, instead of proceeding to the end of combat step, the phase gets a second combat damage step. The only creatures that assign combat damage in that step are the remaining attackers and blockers that had neither first strike nor double strike as the first combat damage step began, as well as the remaining attackers and blockers that currently have double strike. After that step, the phase proceeds to the end of combat step.

702.7c Giving first strike to a creature without it after combat damage has already been dealt in the first combat damage step won’t preclude that creature from assigning combat damage in the second combat damage step. Removing first strike from a creature after it has already dealt combat damage in the first combat damage step won’t allow it to also assign combat damage in the second combat damage step (unless the creature has double strike).

702.7d Multiple instances of first strike on the same creature are redundant.""",
    "Flanking": """702.25. Flanking

702.25a Flanking is a triggered ability that triggers during the declare blockers step. (See rule 509, “Declare Blockers Step.”) “Flanking” means “Whenever this creature becomes blocked by a creature without flanking, the blocking creature gets -1/-1 until end of turn.”

702.25b If a creature has multiple instances of flanking, each triggers separately.""",
    "Flying": """702.9. Flying

702.9a Flying is an evasion ability.

702.9b A creature with flying can’t be blocked except by creatures with flying and/or reach. A creature with flying can block a creature with or without flying. (See rule 509, “Declare Blockers Step,” and rule 702.17, “Reach.”)

702.9c Multiple instances of flying on the same creature are redundant.""",
    "Frenzy": """702.68. Frenzy

702.68a Frenzy is a triggered ability. “Frenzy N” means “Whenever this creature attacks and isn’t blocked, it gets +N/+0 until end of turn.”

702.68b If a creature has multiple instances of frenzy, each triggers separately.""",
    "Horsemanship": """702.31. Horsemanship

702.31a Horsemanship is an evasion ability.

702.31b A creature with horsemanship can’t be blocked by creatures without horsemanship. A creature with horsemanship can block a creature with or without horsemanship. (See rule 509, “Declare Blockers Step.”)

702.31c Multiple instances of horsemanship on the same creature are redundant.""",
    "Indestructible": """702.12. Indestructible

702.12a Indestructible is a static ability.

702.12b A permanent with indestructible can’t be destroyed. Such permanents aren’t destroyed by lethal damage, and they ignore the state-based action that checks for lethal damage (see rule 704.5g).

702.12c Multiple instances of indestructible on the same permanent are redundant.""",
    "Infect": """702.90. Infect

702.90a Infect is a static ability.

702.90b Damage dealt to a player by a source with infect doesn’t cause that player to lose life. Rather, it causes that source’s controller to give the player that many poison counters. See rule 120.3.

702.90c Damage dealt to a creature by a source with infect isn’t marked on that creature. Rather, it causes that source’s controller to put that many -1/-1 counters on that creature. See rule 120.3.

702.90d If an object changes zones before an effect causes it to deal damage, its last known information is used to determine whether it had infect.

702.90e The infect rules function no matter what zone an object with infect deals damage from.

702.90f Multiple instances of infect on the same object are redundant.""",
    "Intimidate": """702.13. Intimidate

702.13a Intimidate is an evasion ability.

702.13b A creature with intimidate can’t be blocked except by artifact creatures and/or creatures that share a color with it. (See rule 509, “Declare Blockers Step.”)

702.13c Multiple instances of intimidate on the same creature are redundant.""",
    "Lifelink": """702.15. Lifelink

702.15a Lifelink is a static ability.

702.15b Damage dealt by a source with lifelink causes that source’s controller, or its owner if it has no controller, to gain that much life (in addition to any other results that damage causes). See rule 120.3.

702.15c If an object changes zones before an effect causes it to deal damage, its last known information is used to determine whether it had lifelink.

702.15d The lifelink rules function no matter what zone an object with lifelink deals damage from.

702.15e If multiple sources with lifelink deal damage at the same time, they cause separate life gain events (see rules 119.9–10).
Example: A player controls Ajani’s Pridemate, which reads “Whenever you gain life, put a +1/+1 counter on this creature,” and two creatures with lifelink. The creatures with lifelink deal combat damage simultaneously. Ajani’s Pridemate’s ability triggers twice.

702.15f Multiple instances of lifelink on the same object are redundant.""",
    "Melee": """702.121. Melee

702.121a Melee is a triggered ability. “Melee” means “Whenever this creature attacks, it gets +1/+1 until end of turn for each opponent you attacked with a creature this combat.”

702.121b If a creature has multiple instances of melee, each triggers separately.""",
    "Menace": """702.111. Menace

702.111a Menace is an evasion ability.

702.111b A creature with menace can’t be blocked except by two or more creatures. (See rule 509, “Declare Blockers Step.”)

702.111c Multiple instances of menace on the same creature are redundant.""",
    "Mentor": """702.134. Mentor

702.134a Mentor is a triggered ability. “Mentor” means “Whenever this creature attacks, put a +1/+1 counter on target attacking creature with power less than this creature’s power.”

702.134b If a creature has multiple instances of mentor, each triggers separately.

702.134c An ability that triggers whenever a creature mentors another creature triggers whenever a mentor ability whose source is the first creature and whose target is the second creature resolves.""",
    "Persist": """702.79. Persist

702.79a Persist is a triggered ability. “Persist” means “When this permanent is put into a graveyard from the battlefield, if it had no -1/-1 counters on it, return it to the battlefield under its owner’s control with a -1/-1 counter on it.”""",
    "Provoke": """702.39. Provoke

702.39a Provoke is a triggered ability. “Provoke” means “Whenever this creature attacks, you may choose to have target creature defending player controls block this creature this combat if able. If you do, untap that creature.”

702.39b If a creature has multiple instances of provoke, each triggers separately.""",
    "Protection": """702.16. Protection

702.16a Protection is a static ability, written “Protection from [quality].” This quality is usually a color (as in “protection from black”) but can be any characteristic value or information. If the quality happens to be a card name, it is treated as such only if the protection ability specifies that the quality is a name. If the quality is a card type, subtype, or supertype, the ability applies to sources that are permanents with that card type, subtype, or supertype and to any sources not on the battlefield that are of that card type, subtype, or supertype. This is an exception to rule 109.2.

702.16b A permanent or player with protection can’t be targeted by spells with the stated quality and can’t be targeted by abilities from a source with the stated quality.

702.16c A permanent or player with protection can’t be enchanted by Auras that have the stated quality. Such Auras attached to the permanent or player with protection will be put into their owners’ graveyards as a state-based action. (See rule 704, “State-Based Actions.”)

702.16d A permanent with protection can’t be equipped by Equipment that have the stated quality or fortified by Fortifications that have the stated quality. Such Equipment or Fortifications become unattached from that permanent as a state-based action, but remain on the battlefield. (See rule 704, “State-Based Actions.”)

702.16e Any damage that would be dealt by sources that have the stated quality to a permanent or player with protection is prevented.

702.16f Attacking creatures with protection can’t be blocked by creatures that have the stated quality.

702.16g “Protection from [quality A] and from [quality B]” is shorthand for “protection from [quality A]” and “protection from [quality B]”; it behaves as two separate protection abilities.

702.16h “Protection from each [characteristic]” is shorthand for “protection from [quality A],” “protection from [quality B],” and so on for each possible quality the listed characteristic could have; it behaves as multiple separate protection abilities.

702.16i “Protection from each [set of characteristics, qualities, or players]” is shorthand for “protection from [A],” “protection from [B],” and so on for each characteristic, quality, or player in the set. It behaves as multiple separate protection abilities.

702.16j “Protection from everything” is a variant of the protection ability. A permanent or player with protection from everything has protection from each object regardless of that object’s characteristic values. Such a permanent or player can’t be targeted by spells or abilities and can’t be enchanted by Auras. Such a permanent can’t be equipped by Equipment, fortified by Fortifications, or blocked by creatures. All damage that would be dealt to such a permanent or player is prevented.

702.16k “Protection from [a player]” is a variant of the protection ability. A permanent or player with protection from a specific player has protection from each object that player controls and protection from each object that player owns not controlled by another player, regardless of that object’s characteristic values. Such a permanent or player can’t be targeted by spells or abilities the specified player controls and can’t be enchanted by Auras that player controls. Such a permanent can’t be equipped by Equipment that player controls, fortified by Fortifications that player controls, or blocked by creatures that player controls. All damage that would be dealt to such a permanent or player by sources controlled by the specified player or owned by that player but not controlled by another player is prevented.

702.16m Multiple instances of protection from the same quality on the same permanent or player are redundant.

702.16n Some Auras both give the enchanted creature protection from a quality and say “this effect doesn’t remove” either that specific Aura or all Auras. This means that the specified Auras aren’t put into their owners’ graveyards as a state-based action. If the creature has other instances of protection from the same quality, those instances affect Auras as normal.

702.16p One Aura (Benevolent Blessing) gives the enchanted creature protection from a quality and says the effect doesn’t remove certain permanents that are “already attached to” that creature. This means that, when the protection effect starts to apply, any objects with the stated quality that are already attached to that creature (including the Aura giving that creature protection) will not be put into their owners’ graveyards as a state-based action. Other permanents with the stated quality can’t become attached to the creature. If the creature has other instances of protection from the same quality, those instances affect attached permanents as normal.""",
    "Rampage": """702.23. Rampage

702.23a Rampage is a triggered ability. “Rampage N” means “Whenever this creature becomes blocked, it gets +N/+N until end of turn for each creature blocking it beyond the first.” (See rule 509, “Declare Blockers Step.”)

702.23b The rampage bonus is calculated only once per combat, when the triggered ability resolves. Adding or removing blockers later in combat won’t change the bonus.

702.23c If a creature has multiple instances of rampage, each triggers separately.""",
    "Reach": """702.17. Reach

702.17a Reach is a static ability.

702.17b A creature with flying can’t be blocked except by creatures with flying and/or reach. (See rule 509, “Declare Blockers Step,” and rule 702.9, “Flying.”)

702.17c Multiple instances of reach on the same creature are redundant.""",
    "Shadow": """702.28. Shadow

702.28a Shadow is an evasion ability.

702.28b A creature with shadow can’t be blocked by creatures without shadow, and a creature without shadow can’t be blocked by creatures with shadow. (See rule 509, “Declare Blockers Step.”)

702.28c Multiple instances of shadow on the same creature are redundant.""",
    "Skulk": """702.118. Skulk

702.118a Skulk is an evasion ability.

702.118b A creature with skulk can’t be blocked by creatures with greater power. (See rule 509, “Declare Blockers Step.”)

702.118c Multiple instances of skulk on the same creature are redundant.""",
    "Toxic": """702.164. Toxic

702.164a Toxic is a static ability. It is written “toxic N,” where N is a number.

702.164b Some rules and effects refer to a creature’s “total toxic value.” A creature’s total toxic value is the sum of all N values of toxic abilities that creature has.
Example: If a creature with toxic 2 gains toxic 1 due to another effect, its total toxic value is 3.

702.164c Combat damage dealt to a player by a creature with toxic causes that creature’s controller to give the player a number of poison counters equal to that creature’s total toxic value, in addition to the damage’s other results. See rule 120.3.""",
    "Training": """702.149. Training

702.149a Training is a triggered ability. “Training” means “Whenever this creature and at least one other creature with power greater than this creature’s power attack, put a +1/+1 counter on this creature.”

702.149b If a creature has multiple instances of training, each triggers separately.

702.149c Some creatures with training have abilities that trigger when they train. “When this creature trains” means “When a resolving training ability puts one or more +1/+1 counters on this creature.”""",
    "Trample": """702.19. Trample

702.19a Trample is a static ability that modifies the rules for assigning an attacking creature’s combat damage. The ability has no effect when a creature with trample is blocking or is dealing noncombat damage. (See rule 510, “Combat Damage Step.”)

702.19b The controller of an attacking creature with trample first assigns damage to the creature(s) blocking it. Once all those blocking creatures are assigned lethal damage, any excess damage is assigned as its controller chooses among those blocking creatures and the player, planeswalker, or battle the creature is attacking. When checking for assigned lethal damage, take into account damage already marked on the creature and damage from other creatures that’s being assigned during the same combat damage step, but not any abilities or effects that might change the amount of damage that’s actually dealt. The attacking creature’s controller need not assign lethal damage to all those blocking creatures but in that case can’t assign any damage to the player or planeswalker it’s attacking.
Example: A 2/2 creature that can block an additional creature blocks two attackers: a 1/1 with no abilities and a 3/3 with trample. The active player could assign 1 damage from the first attacker and 1 damage from the second to the blocking creature, and 2 damage to the defending player from the creature with trample.
Example: A 6/6 green creature with trample is blocked by a 2/2 creature with protection from green. The attacking creature’s controller must assign at least 2 damage to the blocker, even though that damage will be prevented by the blocker’s protection ability. The attacking creature’s controller can divide the rest of the damage as they choose between the blocking creature and the defending player.

702.19c Trample over planeswalkers is a variant of trample that modifies the rules for assigning combat damage to planeswalkers. The controller of a creature with trample over planeswalkers assigns that creature’s combat damage as described in rule 702.19b, with one exception. If that creature is attacking a planeswalker, after lethal damage is assigned to all blocking creatures and damage at least equal to the loyalty of the planeswalker the creature is attacking is assigned to that planeswalker, further excess damage may be assigned as the attacking creature’s controller chooses among those blocking creatures, that planeswalker, and that planeswalker’s controller. When checking for assigned damage equal to a planeswalker’s loyalty, take into account damage from other creatures that’s being assigned during the same combat damage step, but not any abilities or effects that might change the amount of damage that’s actually dealt.
Example: A player controls a planeswalker with three loyalty counters that is being attacked by a 1/1 with no abilities and a 7/7 with trample over planeswalkers. The active player could assign 1 damage from the first attacker and 2 damage from the second to the planeswalker and 5 damage to the defending player from the creature with trample over planeswalkers.

702.19d If an attacking creature with trample or trample over planeswalkers is blocked, but there are no creatures blocking it when damage is assigned, its damage is assigned to the defending player and/or planeswalker as though all blocking creatures have been assigned lethal damage.

702.19e If a creature with trample over planeswalkers is attacking a planeswalker and that planeswalker is removed from combat, the creature’s damage may be assigned to the defending player once all blocking creatures have been dealt lethal damage or, if there are no blocking creatures when damage is assigned, all its damage is assigned to the defending player. This is an exception to rule 506.4c, and it does not cause the creature to be attacking that player.

702.19f If a creature without trample over planeswalkers is attacking a planeswalker, none of its combat damage can be assigned to the defending player, even if that planeswalker has been removed from combat or the damage the attacking creature could assign is greater than the planeswalker’s loyalty.

702.19g Multiple instances of trample on the same creature are redundant. Multiple instances of trample over planeswalkers on the same creature are redundant.""",
    "Undying": """702.93. Undying

702.93a Undying is a triggered ability. “Undying” means “When this permanent is put into a graveyard from the battlefield, if it had no +1/+1 counters on it, return it to the battlefield under its owner’s control with a +1/+1 counter on it.”""",
    "Vigilance": """702.20. Vigilance

702.20a Vigilance is a static ability that modifies the rules for the declare attackers step.

702.20b Attacking doesn’t cause creatures with vigilance to tap. (See rule 508, “Declare Attackers Step.”)

702.20c Multiple instances of vigilance on the same creature are redundant.""",
    "Wither": """702.80. Wither

702.80a Wither is a static ability. Damage dealt to a creature by a source with wither isn’t marked on that creature. Rather, it causes that source’s controller to put that many -1/-1 counters on that creature. See rule 120.3.

702.80b If an object changes zones before an effect causes it to deal damage, its last known information is used to determine whether it had wither.

702.80c The wither rules function no matter what zone an object with wither deals damage from.

702.80d Multiple instances of wither on the same object are redundant.""",
>>>>>>> 762d45cc
}


def _describe_abilities(creature: CombatCreature) -> str:
    """Return a comma separated string describing the creature's abilities."""

    parts: List[str] = []
    for attr, name in BOOL_NAMES.items():
        if getattr(creature, attr, False):
            parts.append(name)
    for attr, name in INT_NAMES.items():
        val = getattr(creature, attr, 0)
        if val:
            parts.append(f"{name} {val}")
    if creature.protection_colors:
        colors = ", ".join(c.name.capitalize() for c in creature.protection_colors)
        parts.append(f"Protection from {colors}")
    if creature.artifact:
        parts.append("Artifact")
    return ", ".join(parts) if parts else "none"


def get_relevant_rules_text(creatures: Iterable[CombatCreature]) -> str:
    """Return card text and rules for all keywords on ``creatures``."""

    keywords: Set[str] = set()
    lines: List[str] = []

    for creature in creatures:
<<<<<<< HEAD
        text = (
            creature.oracle_text.strip()
            if creature.oracle_text
            else _describe_abilities(creature)
        )
        lines.append(f"{creature.name}: {text}")
=======
>>>>>>> 762d45cc
        for attr, name in BOOL_NAMES.items():
            if getattr(creature, attr, False):
                keywords.add(name)
        for attr, name in INT_NAMES.items():
            if getattr(creature, attr, 0):
                keywords.add(name)
        if creature.protection_colors:
            keywords.add("Protection")

    lines.append("# Relevant Rules")
    for name in sorted(keywords):
        rule = RULES_TEXT.get(name)
        if rule:
            lines.append(f"{name}: {rule}")
    return "\n".join(lines)


__all__ = ["RULES_TEXT", "get_relevant_rules_text"]<|MERGE_RESOLUTION|>--- conflicted
+++ resolved
@@ -16,176 +16,6 @@
 # available.
 
 RULES_TEXT: dict[str, str] = {
-<<<<<<< HEAD
-    "Afflict": (
-        "702.131a Afflict is a triggered ability. "
-        "Whenever a creature with afflict becomes blocked, the defending player "
-        "loses life equal to the afflict number."
-    ),
-    "Battle cry": (
-        "702.92a Battle cry is a triggered ability. Whenever a creature with "
-        "battle cry attacks, each other attacking creature gets +1/+0 until "
-        "end of turn."
-    ),
-    "Battalion": (
-        "702.102a Battalion is a triggered ability. Whenever a creature with "
-        "battalion and at least two other creatures attack, its battalion "
-        "ability triggers."
-    ),
-    "Bushido": (
-        "702.40a Bushido is a triggered ability. Whenever a creature with "
-        "bushido blocks or becomes blocked, it gets +N/+N until end of turn."
-    ),
-    "Daunt": (
-        "702.152a Daunt is an evasion ability. A creature with daunt can't be "
-        "blocked by creatures with power 2 or less."
-    ),
-    "Deathtouch": (
-        "702.2a Deathtouch is a static ability.\n"
-        "702.2b Damage from a source with deathtouch is lethal even if it doesn't equal a creature's toughness.\n"
-        "702.2c If an attacking creature with deathtouch is blocked by more than one creature, it must assign at least 1 damage to each before assigning the rest.\n"
-        "702.2d Deathtouch works with first strike and double strike.\n"
-        "702.2e A source retains deathtouch as long as it exists, even if the creature it was attached to leaves the battlefield.\n"
-        "702.2f If a creature has deathtouch and lifelink, both effects apply to the damage dealt."
-    ),
-    "Defender": (
-        "702.3a Defender is a static ability. A creature with defender can't " "attack."
-    ),
-    "Dethrone": (
-        "702.105a Dethrone is a triggered ability. Whenever a creature with "
-        "dethrone attacks the player with the most life or tied for most life, "
-        "put a +1/+1 counter on it."
-    ),
-    "Double strike": (
-        "702.4a Double strike is a static ability that modifies the combat "
-        "damage step. Creatures with double strike deal damage in both the "
-        "first-strike and regular combat damage steps."
-    ),
-    "Exalted": (
-        "702.82a Exalted is a triggered ability. Whenever a creature you control "
-        "attacks alone, that creature gets +1/+1 until end of turn."
-    ),
-    "Fear": (
-        "702.36a Fear is an evasion ability. A creature with fear can't be "
-        "blocked except by artifact creatures and/or black creatures."
-    ),
-    "First strike": (
-        "702.7a First strike is a static ability that causes a creature to deal "
-        "combat damage before creatures without first strike."
-    ),
-    "Flanking": (
-        "702.25a Flanking is a triggered ability. Whenever a creature without "
-        "flanking blocks this creature, the blocking creature gets -1/-1 until "
-        "end of turn."
-    ),
-    "Flying": (
-        "702.9a Flying is an evasion ability. A creature with flying can't be "
-        "blocked except by creatures with flying or reach."
-    ),
-    "Frenzy": (
-        "702.61a Frenzy is a triggered ability. Whenever a creature with frenzy "
-        "attacks and isn't blocked, it gets +N/+0 until end of turn."
-    ),
-    "Horsemanship": (
-        "702.30a Horsemanship is an evasion ability. A creature with horsemanship "
-        "can't be blocked except by creatures with horsemanship."
-    ),
-    "Indestructible": (
-        "702.12a Indestructible is a static ability.\n"
-        "702.12b Indestructible permanents can't be destroyed by damage or effects that say 'destroy.'\n"
-        "702.12c A creature with indestructible still dies if its toughness is 0 or less.\n"
-        "702.12d Indestructible doesn't prevent a permanent from being sacrificed or exiled.\n"
-        "702.12e If a spell or ability would destroy an indestructible permanent, it simply doesn't.\n"
-        "702.12f Regeneration shields can still be used on indestructible creatures, though they're rarely needed."
-    ),
-    "Infect": (
-        "702.90a Damage dealt to a creature by a source with infect is in the "
-        "form of -1/-1 counters. Damage dealt to a player is in the form of "
-        "poison counters."
-    ),
-    "Intimidate": (
-        "702.13a Intimidate is an evasion ability. A creature with intimidate "
-        "can't be blocked except by artifact creatures and/or creatures that "
-        "share a color with it."
-    ),
-    "Lifelink": (
-        "702.15a Damage dealt by a creature with lifelink also causes its "
-        "controller to gain that much life."
-    ),
-    "Melee": (
-        "702.120a Melee is a triggered ability. Whenever a creature with melee "
-        "attacks, it gets +1/+1 until end of turn for each opponent you attacked "
-        "this combat."
-    ),
-    "Menace": (
-        "702.110a Menace is an evasion ability. A creature with menace can't be "
-        "blocked except by two or more creatures."
-    ),
-    "Mentor": (
-        "702.129a Mentor is a triggered ability. Whenever a creature with mentor "
-        "attacks, put a +1/+1 counter on target attacking creature with lesser "
-        "power."
-    ),
-    "Persist": (
-        "702.111a Persist is a triggered ability. When a creature with persist "
-        "dies, if it had no -1/-1 counters on it, return it to the battlefield "
-        "under its owner's control with a -1/-1 counter on it."
-    ),
-    "Provoke": (
-        "702.37a Provoke is a triggered ability. Whenever a creature with provoke "
-        "attacks, you may have target creature defending player controls untap "
-        "and block it if able."
-    ),
-    "Protection": (
-        "702.16a Protection is a static ability. A permanent with protection from "
-        "a quality can't be targeted, enchanted, equipped, blocked, or dealt "
-        "damage by sources with that quality."
-    ),
-    "Rampage": (
-        "702.23a Rampage is a triggered ability. Whenever a creature with rampage "
-        "becomes blocked, it gets +N/+N until end of turn for each creature "
-        "blocking it beyond the first."
-    ),
-    "Reach": ("702.17a A creature with reach can block creatures with flying."),
-    "Shadow": (
-        "702.28a A creature with shadow can block or be blocked only by creatures "
-        "with shadow."
-    ),
-    "Skulk": (
-        "702.118a A creature with skulk can't be blocked by creatures with greater "
-        "power."
-    ),
-    "Toxic": (
-        "702.161a Toxic is a static ability. A player dealt combat damage by a "
-        "creature with toxic also gets that many poison counters."
-    ),
-    "Training": (
-        "702.136a Training is a triggered ability. Whenever a creature with "
-        "training attacks with another creature with greater power, put a +1/+1 "
-        "counter on it."
-    ),
-    "Trample": (
-        "702.19a Trample is a static ability that changes how a creature assigns combat damage.\n"
-        "702.19b The attacking creature must assign lethal damage to each creature blocking it before assigning damage to the defending player or planeswalker.\n"
-        "702.19c A creature's lethal damage is normally equal to its toughness minus damage already marked on it this turn.\n"
-        "702.19d If an attacking creature with trample has been blocked by multiple creatures, the active player chooses the damage assignment order.\n"
-        "702.19e If a creature has trample as it assigns damage, you can divide damage between the blockers and the player or planeswalker it's attacking.\n"
-        "702.19f Trample interacts with deathtouch and other effects that change damage assignment."
-    ),
-    "Undying": (
-        "702.97a Undying is a triggered ability. When a creature with undying "
-        "dies, if it had no +1/+1 counters on it, return it to the battlefield "
-        "under its owner's control with a +1/+1 counter on it."
-    ),
-    "Vigilance": (
-        "702.21a Vigilance is a static ability. Attacking doesn't cause a creature "
-        "with vigilance to tap."
-    ),
-    "Wither": (
-        "702.73a Damage dealt to a creature by a source with wither causes that "
-        "many -1/-1 counters to be put on that creature."
-    ),
-=======
     "Afflict": """702.130. Afflict
 
 702.130a Afflict is a triggered ability. “Afflict N” means “Whenever this creature becomes blocked, defending player loses N life.”
@@ -461,7 +291,6 @@
 702.80c The wither rules function no matter what zone an object with wither deals damage from.
 
 702.80d Multiple instances of wither on the same object are redundant.""",
->>>>>>> 762d45cc
 }
 
 
@@ -491,15 +320,6 @@
     lines: List[str] = []
 
     for creature in creatures:
-<<<<<<< HEAD
-        text = (
-            creature.oracle_text.strip()
-            if creature.oracle_text
-            else _describe_abilities(creature)
-        )
-        lines.append(f"{creature.name}: {text}")
-=======
->>>>>>> 762d45cc
         for attr, name in BOOL_NAMES.items():
             if getattr(creature, attr, False):
                 keywords.add(name)
