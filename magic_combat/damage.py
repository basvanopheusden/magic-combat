"""Damage assignment ordering strategies."""

<<<<<<< HEAD
from typing import List, Tuple

from .creature import CombatCreature
from .limits import IterationCounter
=======
from typing import TYPE_CHECKING, List, Tuple

from .creature import CombatCreature
from .limits import IterationCounter

if TYPE_CHECKING:
    from .simulator import CombatResult
>>>>>>> 762d45cc

# Keyword sets used for estimating combat value of a creature
_POSITIVE_KEYWORDS = [
    "flying",
    "reach",
    "menace",
    "fear",
    "shadow",
    "horsemanship",
    "skulk",
    "unblockable",
    "vigilance",
    "daunt",
    "first_strike",
    "double_strike",
    "deathtouch",
    "trample",
    "lifelink",
    "wither",
    "infect",
    "indestructible",
    "melee",
    "training",
    "battalion",
    "dethrone",
    "intimidate",
    "undying",
    "persist",
]

_STACKABLE_KEYWORDS = [
    "bushido",
    "flanking",
    "rampage",
    "exalted_count",
    "battle_cry_count",
    "frenzy",
    "afflict",
]


def _blocker_value(blocker: CombatCreature) -> float:
    """Heuristic combat value for tie-breaking."""

    positive = sum(1 for attr in _POSITIVE_KEYWORDS if getattr(blocker, attr, False))
    if blocker.double_strike:
        # Count double strike twice so it contributes 1 point instead of 0.5.
        positive += 1
    if blocker.lifelink:
        # Favor killing lifelinkers so opponents gain less life.
        positive += 1
    positive += sum(getattr(blocker, attr, 0) for attr in _STACKABLE_KEYWORDS)
    return blocker.power + blocker.toughness + positive / 2


def _select_kill_indices(
    power: int, costs: List[float], values: List[float]
) -> List[int]:
    """Return indices of blockers that should be destroyed first."""

    dp: List[Tuple[int, float, List[int]]] = [(0, 0.0, []) for _ in range(power + 1)]
    for i, cost in enumerate(costs):
        if cost == float("inf") or cost > power:
            continue
        int_cost = int(cost)
        for w in range(power, int_cost - 1, -1):
            prev_cnt, prev_val, prev_set = dp[w - int_cost]
            cand_cnt = prev_cnt + 1
            cand_val = prev_val + values[i]
            curr_cnt, curr_val, _ = dp[w]
            if cand_cnt > curr_cnt or (cand_cnt == curr_cnt and cand_val > curr_val):
                dp[w] = (cand_cnt, cand_val, prev_set + [i])

    best = dp[0]
    for w in range(1, power + 1):
        cnt, val, _ = dp[w]
        if cnt > best[0] or (cnt == best[0] and val > best[1]):
            best = dp[w]

    return best[2]


def score_combat_result(
    result: "CombatResult",
    attacker_player: str,
    defender: str,
) -> Tuple[int, float, int, int, int, int]:
    """Return a scoring tuple evaluating combat from the defender's perspective."""

    lost = 1 if defender in getattr(result, "players_lost", []) else 0

    att_val = sum(
        _blocker_value(c)
        for c in result.creatures_destroyed
        if c.controller == attacker_player
    )
    def_val = sum(
        _blocker_value(c)
        for c in result.creatures_destroyed
        if c.controller == defender
    )
    val_diff = def_val - att_val

    att_cnt = sum(
        1 for c in result.creatures_destroyed if c.controller == attacker_player
    )
    def_cnt = sum(1 for c in result.creatures_destroyed if c.controller == defender)
    cnt_diff = def_cnt - att_cnt

    mana_total = sum(c.mana_value for c in result.creatures_destroyed)
    life_lost = result.damage_to_players.get(defender, 0)
    poison = result.poison_counters.get(defender, 0)

    return (lost, val_diff, cnt_diff, -mana_total, life_lost, poison)


class DamageAssignmentStrategy:
    """Base strategy for ordering blockers when assigning combat damage."""

    def order_blockers(
        self, attacker: CombatCreature, blockers: List[CombatCreature]
    ) -> List[CombatCreature]:
        """Return blockers in the order the attacker will assign damage."""
        return list(blockers)


class OptimalDamageStrategy(DamageAssignmentStrategy):
    """Order blockers to maximize value destroyed similarly to optimal blocks."""

    def __init__(self, counter: "IterationCounter | None" = None) -> None:
        self.counter = counter

    def order_blockers(
        self, attacker: CombatCreature, blockers: List[CombatCreature]
    ) -> List[CombatCreature]:
        if len(blockers) <= 1:
            return list(blockers)

        from copy import deepcopy
        from itertools import permutations

        from .simulator import CombatSimulator

        index_map = {id(b): i for i, b in enumerate(blockers)}
        best_order = list(blockers)
        best_score = None

        for perm in permutations(blockers):
            atk = deepcopy(attacker)
            blks = [deepcopy(b) for b in blockers]
            clone_map = {id(orig): clone for orig, clone in zip(blockers, blks)}
            atk.blocked_by = [clone_map[id(b)] for b in perm]
            for b in perm:
                clone_map[id(b)].blocking = atk

            class _Fixed(DamageAssignmentStrategy):
                def __init__(self, order: List[CombatCreature]) -> None:
                    self._order = order

<<<<<<< HEAD
                def order_blockers(self, a, bs):
=======
                def order_blockers(
                    self, a: CombatCreature, bs: List[CombatCreature]
                ) -> List[CombatCreature]:
>>>>>>> 762d45cc
                    return self._order

            strat = _Fixed([clone_map[id(b)] for b in perm])
            sim = CombatSimulator([atk], blks, strategy=strat)
            if self.counter is not None:
                self.counter.increment()
            result = sim.simulate()

            attacker_player = attacker.controller
            defender = blockers[0].controller
            key = tuple(index_map[id(b)] for b in perm)
            score = score_combat_result(result, attacker_player, defender) + (key,)
            if best_score is None or score > best_score:
                best_score = score
                best_order = list(perm)

        return best_order<|MERGE_RESOLUTION|>--- conflicted
+++ resolved
@@ -1,19 +1,9 @@
 """Damage assignment ordering strategies."""
 
-<<<<<<< HEAD
 from typing import List, Tuple
 
 from .creature import CombatCreature
 from .limits import IterationCounter
-=======
-from typing import TYPE_CHECKING, List, Tuple
-
-from .creature import CombatCreature
-from .limits import IterationCounter
-
-if TYPE_CHECKING:
-    from .simulator import CombatResult
->>>>>>> 762d45cc
 
 # Keyword sets used for estimating combat value of a creature
 _POSITIVE_KEYWORDS = [
@@ -173,13 +163,9 @@
                 def __init__(self, order: List[CombatCreature]) -> None:
                     self._order = order
 
-<<<<<<< HEAD
-                def order_blockers(self, a, bs):
-=======
                 def order_blockers(
                     self, a: CombatCreature, bs: List[CombatCreature]
                 ) -> List[CombatCreature]:
->>>>>>> 762d45cc
                     return self._order
 
             strat = _Fixed([clone_map[id(b)] for b in perm])
